set(LLVM_TARGET_DEFINITIONS Hexagon.td)

tablegen(LLVM HexagonGenAsmMatcher.inc -gen-asm-matcher)
tablegen(LLVM HexagonGenAsmWriter.inc -gen-asm-writer)
tablegen(LLVM HexagonGenDAGISel.inc -gen-dag-isel)
tablegen(LLVM HexagonGenDFAPacketizer.inc -gen-dfa-packetizer)
tablegen(LLVM HexagonGenDisassemblerTables.inc -gen-disassembler)
tablegen(LLVM HexagonGenInstrInfo.inc -gen-instr-info)
tablegen(LLVM HexagonGenMCCodeEmitter.inc -gen-emitter)
tablegen(LLVM HexagonGenRegisterInfo.inc -gen-register-info)
tablegen(LLVM HexagonGenSubtargetInfo.inc -gen-subtarget)
add_public_tablegen_target(HexagonCommonTableGen)

add_llvm_target(HexagonCodeGen
  BitTracker.cpp
  HexagonAsmPrinter.cpp
  HexagonBitSimplify.cpp
  HexagonBitTracker.cpp
  HexagonBlockRanges.cpp
  HexagonBranchRelaxation.cpp
  HexagonCFGOptimizer.cpp
  HexagonCommonGEP.cpp
<<<<<<< HEAD
  HexagonConstExtension.cpp
=======
  HexagonConstPropagation.cpp
>>>>>>> 79af0051
  HexagonCopyToCombine.cpp
  HexagonEarlyIfConv.cpp
  HexagonExpandCondsets.cpp
  HexagonFixupHwLoops.cpp
  HexagonFrameLowering.cpp
  HexagonGenExtract.cpp
  HexagonGenInsert.cpp
  HexagonGenMux.cpp
  HexagonGenPredicate.cpp
  HexagonHardwareLoops.cpp
  HexagonHazardRecognizer.cpp
  HexagonInstrInfo.cpp
  HexagonISelDAGToDAG.cpp
  HexagonISelLowering.cpp
  HexagonMachineFunctionInfo.cpp
  HexagonMachineScheduler.cpp
  HexagonMCInstLower.cpp
  HexagonNewValueJump.cpp
  HexagonOptAddrMode.cpp
  HexagonOptimizeSZextends.cpp
  HexagonPeephole.cpp
  HexagonRDFOpt.cpp
  HexagonRegisterInfo.cpp
  HexagonSelectionDAGInfo.cpp
  HexagonSplitConst32AndConst64.cpp
  HexagonSplitDouble.cpp
  HexagonStoreWidening.cpp
  HexagonSubtarget.cpp
  HexagonTargetMachine.cpp
  HexagonTargetObjectFile.cpp
  HexagonTargetTransformInfo.cpp
  HexagonVectorPrint.cpp
  HexagonVLIWPacketizer.cpp
  RDFCopy.cpp
  RDFDeadCode.cpp
  RDFGraph.cpp
  RDFLiveness.cpp
  )

add_subdirectory(AsmParser)
add_subdirectory(TargetInfo)
add_subdirectory(MCTargetDesc)
add_subdirectory(Disassembler)
<|MERGE_RESOLUTION|>--- conflicted
+++ resolved
@@ -20,11 +20,8 @@
   HexagonBranchRelaxation.cpp
   HexagonCFGOptimizer.cpp
   HexagonCommonGEP.cpp
-<<<<<<< HEAD
   HexagonConstExtension.cpp
-=======
   HexagonConstPropagation.cpp
->>>>>>> 79af0051
   HexagonCopyToCombine.cpp
   HexagonEarlyIfConv.cpp
   HexagonExpandCondsets.cpp
