//===-- ARMTargetMachine.cpp - Define TargetMachine for ARM ---------------===//
//
//                     The LLVM Compiler Infrastructure
//
// This file is distributed under the University of Illinois Open Source
// License. See LICENSE.TXT for details.
//
//===----------------------------------------------------------------------===//
//
//
//===----------------------------------------------------------------------===//

#include "ARMTargetMachine.h"
#include "ARM.h"
#include "ARMCallLowering.h"
#include "ARMFrameLowering.h"
#include "ARMInstructionSelector.h"
#include "ARMLegalizerInfo.h"
#include "ARMRegisterBankInfo.h"
#include "ARMTargetObjectFile.h"
#include "ARMTargetTransformInfo.h"
#include "llvm/CodeGen/GlobalISel/IRTranslator.h"
#include "llvm/CodeGen/GlobalISel/InstructionSelect.h"
#include "llvm/CodeGen/GlobalISel/Legalizer.h"
#include "llvm/CodeGen/GlobalISel/RegBankSelect.h"
#include "llvm/CodeGen/Passes.h"
#include "llvm/CodeGen/TargetPassConfig.h"
#include "llvm/IR/Function.h"
#include "llvm/IR/LegacyPassManager.h"
#include "llvm/MC/MCAsmInfo.h"
#include "llvm/Support/CommandLine.h"
#include "llvm/Support/FormattedStream.h"
#include "llvm/Support/TargetParser.h"
#include "llvm/Support/TargetRegistry.h"
#include "llvm/Target/TargetOptions.h"
#include "llvm/Transforms/Scalar.h"
using namespace llvm;

static cl::opt<bool>
DisableA15SDOptimization("disable-a15-sd-optimization", cl::Hidden,
                   cl::desc("Inhibit optimization of S->D register accesses on A15"),
                   cl::init(false));

static cl::opt<bool>
EnableAtomicTidy("arm-atomic-cfg-tidy", cl::Hidden,
                 cl::desc("Run SimplifyCFG after expanding atomic operations"
                          " to make use of cmpxchg flow-based information"),
                 cl::init(true));

static cl::opt<bool>
EnableARMLoadStoreOpt("arm-load-store-opt", cl::Hidden,
                      cl::desc("Enable ARM load/store optimization pass"),
                      cl::init(true));

// FIXME: Unify control over GlobalMerge.
static cl::opt<cl::boolOrDefault>
EnableGlobalMerge("arm-global-merge", cl::Hidden,
                  cl::desc("Enable the global merge pass"));

static cl::opt<bool>
DisableARMIfConversion("disable-arm-if-conversion", cl::Hidden,
                       cl::desc("Disable ARM If-Conversion pass"),
                       cl::init(false));

extern "C" void LLVMInitializeARMTarget() {
  // Register the target.
  RegisterTargetMachine<ARMLETargetMachine> X(getTheARMLETarget());
  RegisterTargetMachine<ARMBETargetMachine> Y(getTheARMBETarget());
  RegisterTargetMachine<ThumbLETargetMachine> A(getTheThumbLETarget());
  RegisterTargetMachine<ThumbBETargetMachine> B(getTheThumbBETarget());

  PassRegistry &Registry = *PassRegistry::getPassRegistry();
  initializeGlobalISel(Registry);
  initializeARMLoadStoreOptPass(Registry);
  initializeARMPreAllocLoadStoreOptPass(Registry);
}

static std::unique_ptr<TargetLoweringObjectFile> createTLOF(const Triple &TT) {
  if (TT.isOSBinFormatMachO())
    return make_unique<TargetLoweringObjectFileMachO>();
  if (TT.isOSWindows())
    return make_unique<TargetLoweringObjectFileCOFF>();
  return make_unique<ARMElfTargetObjectFile>();
}

static ARMBaseTargetMachine::ARMABI
computeTargetABI(const Triple &TT, StringRef CPU,
                 const TargetOptions &Options) {
  if (Options.MCOptions.getABIName() == "aapcs16")
    return ARMBaseTargetMachine::ARM_ABI_AAPCS16;
  else if (Options.MCOptions.getABIName().startswith("aapcs"))
    return ARMBaseTargetMachine::ARM_ABI_AAPCS;
  else if (Options.MCOptions.getABIName().startswith("apcs"))
    return ARMBaseTargetMachine::ARM_ABI_APCS;

  assert(Options.MCOptions.getABIName().empty() &&
         "Unknown target-abi option!");

  ARMBaseTargetMachine::ARMABI TargetABI =
      ARMBaseTargetMachine::ARM_ABI_UNKNOWN;

  unsigned ArchKind = llvm::ARM::parseCPUArch(CPU);
  StringRef ArchName = llvm::ARM::getArchName(ArchKind);
  // FIXME: This is duplicated code from the front end and should be unified.
  if (TT.isOSBinFormatMachO()) {
    if (TT.getEnvironment() == llvm::Triple::EABI ||
        (TT.getOS() == llvm::Triple::UnknownOS && TT.isOSBinFormatMachO()) ||
        llvm::ARM::parseArchProfile(ArchName) == llvm::ARM::PK_M) {
      TargetABI = ARMBaseTargetMachine::ARM_ABI_AAPCS;
    } else if (TT.isWatchABI()) {
      TargetABI = ARMBaseTargetMachine::ARM_ABI_AAPCS16;
    } else {
      TargetABI = ARMBaseTargetMachine::ARM_ABI_APCS;
    }
  } else if (TT.isOSWindows()) {
    // FIXME: this is invalid for WindowsCE
    TargetABI = ARMBaseTargetMachine::ARM_ABI_AAPCS;
  } else {
    // Select the default based on the platform.
    switch (TT.getEnvironment()) {
    case llvm::Triple::Android:
    case llvm::Triple::GNUEABI:
    case llvm::Triple::GNUEABIHF:
    case llvm::Triple::MuslEABI:
    case llvm::Triple::MuslEABIHF:
    case llvm::Triple::EABIHF:
    case llvm::Triple::EABI:
      TargetABI = ARMBaseTargetMachine::ARM_ABI_AAPCS;
      break;
    case llvm::Triple::GNU:
      TargetABI = ARMBaseTargetMachine::ARM_ABI_APCS;
      break;
    default:
      if (TT.isOSNetBSD())
        TargetABI = ARMBaseTargetMachine::ARM_ABI_APCS;
      else
        TargetABI = ARMBaseTargetMachine::ARM_ABI_AAPCS;
      break;
    }
  }

  return TargetABI;
}

static std::string computeDataLayout(const Triple &TT, StringRef CPU,
                                     const TargetOptions &Options,
                                     bool isLittle) {
  auto ABI = computeTargetABI(TT, CPU, Options);
  std::string Ret = "";

  if (isLittle)
    // Little endian.
    Ret += "e";
  else
    // Big endian.
    Ret += "E";

  Ret += DataLayout::getManglingComponent(TT);

  // Pointers are 32 bits and aligned to 32 bits.
  Ret += "-p:32:32";

  // ABIs other than APCS have 64 bit integers with natural alignment.
  if (ABI != ARMBaseTargetMachine::ARM_ABI_APCS)
    Ret += "-i64:64";

  // We have 64 bits floats. The APCS ABI requires them to be aligned to 32
  // bits, others to 64 bits. We always try to align to 64 bits.
  if (ABI == ARMBaseTargetMachine::ARM_ABI_APCS)
    Ret += "-f64:32:64";

  // We have 128 and 64 bit vectors. The APCS ABI aligns them to 32 bits, others
  // to 64. We always ty to give them natural alignment.
  if (ABI == ARMBaseTargetMachine::ARM_ABI_APCS)
    Ret += "-v64:32:64-v128:32:128";
  else if (ABI != ARMBaseTargetMachine::ARM_ABI_AAPCS16)
    Ret += "-v128:64:128";

  // Try to align aggregates to 32 bits (the default is 64 bits, which has no
  // particular hardware support on 32-bit ARM).
  Ret += "-a:0:32";

  // Integer registers are 32 bits.
  Ret += "-n32";

  // The stack is 128 bit aligned on NaCl, 64 bit aligned on AAPCS and 32 bit
  // aligned everywhere else.
  if (TT.isOSNaCl() || ABI == ARMBaseTargetMachine::ARM_ABI_AAPCS16)
    Ret += "-S128";
  else if (ABI == ARMBaseTargetMachine::ARM_ABI_AAPCS)
    Ret += "-S64";
  else
    Ret += "-S32";

  return Ret;
}

static Reloc::Model getEffectiveRelocModel(const Triple &TT,
                                           Optional<Reloc::Model> RM) {
  if (!RM.hasValue())
    // Default relocation model on Darwin is PIC.
    return TT.isOSBinFormatMachO() ? Reloc::PIC_ : Reloc::Static;

  if (*RM == Reloc::ROPI || *RM == Reloc::RWPI || *RM == Reloc::ROPI_RWPI)
    assert(TT.isOSBinFormatELF() &&
           "ROPI/RWPI currently only supported for ELF");

  // DynamicNoPIC is only used on darwin.
  if (*RM == Reloc::DynamicNoPIC && !TT.isOSDarwin())
    return Reloc::Static;

  return *RM;
}

/// Create an ARM architecture model.
///
ARMBaseTargetMachine::ARMBaseTargetMachine(const Target &T, const Triple &TT,
                                           StringRef CPU, StringRef FS,
                                           const TargetOptions &Options,
                                           Optional<Reloc::Model> RM,
                                           CodeModel::Model CM,
                                           CodeGenOpt::Level OL, bool isLittle)
    : LLVMTargetMachine(T, computeDataLayout(TT, CPU, Options, isLittle), TT,
                        CPU, FS, Options, getEffectiveRelocModel(TT, RM), CM,
                        OL),
      TargetABI(computeTargetABI(TT, CPU, Options)),
      TLOF(createTLOF(getTargetTriple())),
      Subtarget(TT, CPU, FS, *this, isLittle), isLittle(isLittle) {

  // Default to triple-appropriate float ABI
  if (Options.FloatABIType == FloatABI::Default)
    this->Options.FloatABIType =
        Subtarget.isTargetHardFloat() ? FloatABI::Hard : FloatABI::Soft;

  // Default to triple-appropriate EABI
  if (Options.EABIVersion == EABI::Default ||
      Options.EABIVersion == EABI::Unknown) {
    // musl is compatible with glibc with regard to EABI version
    if (Subtarget.isTargetGNUAEABI() || Subtarget.isTargetMuslAEABI())
      this->Options.EABIVersion = EABI::GNU;
    else
      this->Options.EABIVersion = EABI::EABI5;
  }
}

ARMBaseTargetMachine::~ARMBaseTargetMachine() {}

#ifdef LLVM_BUILD_GLOBAL_ISEL
namespace {
struct ARMGISelActualAccessor : public GISelAccessor {
  std::unique_ptr<CallLowering> CallLoweringInfo;
  std::unique_ptr<InstructionSelector> InstSelector;
  std::unique_ptr<LegalizerInfo> Legalizer;
  std::unique_ptr<RegisterBankInfo> RegBankInfo;
  const CallLowering *getCallLowering() const override {
    return CallLoweringInfo.get();
  }
  const InstructionSelector *getInstructionSelector() const override {
    return InstSelector.get();
  }
  const LegalizerInfo *getLegalizerInfo() const override {
    return Legalizer.get();
  }
  const RegisterBankInfo *getRegBankInfo() const override {
    return RegBankInfo.get();
  }
};
} // End anonymous namespace.
#endif

const ARMSubtarget *
ARMBaseTargetMachine::getSubtargetImpl(const Function &F) const {
  Attribute CPUAttr = F.getFnAttribute("target-cpu");
  Attribute FSAttr = F.getFnAttribute("target-features");

  std::string CPU = !CPUAttr.hasAttribute(Attribute::None)
                        ? CPUAttr.getValueAsString().str()
                        : TargetCPU;
  std::string FS = !FSAttr.hasAttribute(Attribute::None)
                       ? FSAttr.getValueAsString().str()
                       : TargetFS;

  // FIXME: This is related to the code below to reset the target options,
  // we need to know whether or not the soft float flag is set on the
  // function before we can generate a subtarget. We also need to use
  // it as a key for the subtarget since that can be the only difference
  // between two functions.
  bool SoftFloat =
      F.getFnAttribute("use-soft-float").getValueAsString() == "true";
  // If the soft float attribute is set on the function turn on the soft float
  // subtarget feature.
  if (SoftFloat)
    FS += FS.empty() ? "+soft-float" : ",+soft-float";

  auto &I = SubtargetMap[CPU + FS];
  if (!I) {
    // This needs to be done before we create a new subtarget since any
    // creation will depend on the TM and the code generation flags on the
    // function that reside in TargetOptions.
    resetTargetOptions(F);
    I = llvm::make_unique<ARMSubtarget>(TargetTriple, CPU, FS, *this, isLittle);

#ifndef LLVM_BUILD_GLOBAL_ISEL
    GISelAccessor *GISel = new GISelAccessor();
#else
    ARMGISelActualAccessor *GISel = new ARMGISelActualAccessor();
    GISel->CallLoweringInfo.reset(new ARMCallLowering(*I->getTargetLowering()));
    GISel->Legalizer.reset(new ARMLegalizerInfo());

    auto *RBI = new ARMRegisterBankInfo(*I->getRegisterInfo());

    // FIXME: At this point, we can't rely on Subtarget having RBI.
    // It's awkward to mix passing RBI and the Subtarget; should we pass
    // TII/TRI as well?
    GISel->InstSelector.reset(new ARMInstructionSelector(*I, *RBI));

    GISel->RegBankInfo.reset(RBI);
#endif
    I->setGISelAccessor(*GISel);
  }
  return I.get();
}

TargetIRAnalysis ARMBaseTargetMachine::getTargetIRAnalysis() {
  return TargetIRAnalysis([this](const Function &F) {
    return TargetTransformInfo(ARMTTIImpl(this, F));
  });
}

void ARMTargetMachine::anchor() {}

ARMTargetMachine::ARMTargetMachine(const Target &T, const Triple &TT,
                                   StringRef CPU, StringRef FS,
                                   const TargetOptions &Options,
                                   Optional<Reloc::Model> RM,
                                   CodeModel::Model CM, CodeGenOpt::Level OL,
                                   bool isLittle)
    : ARMBaseTargetMachine(T, TT, CPU, FS, Options, RM, CM, OL, isLittle) {
  initAsmInfo();
  if (!Subtarget.hasARMOps())
    report_fatal_error("CPU: '" + Subtarget.getCPUString() + "' does not "
                       "support ARM mode execution!");
}

void ARMLETargetMachine::anchor() {}

ARMLETargetMachine::ARMLETargetMachine(const Target &T, const Triple &TT,
                                       StringRef CPU, StringRef FS,
                                       const TargetOptions &Options,
                                       Optional<Reloc::Model> RM,
                                       CodeModel::Model CM,
                                       CodeGenOpt::Level OL)
    : ARMTargetMachine(T, TT, CPU, FS, Options, RM, CM, OL, true) {}

void ARMBETargetMachine::anchor() {}

ARMBETargetMachine::ARMBETargetMachine(const Target &T, const Triple &TT,
                                       StringRef CPU, StringRef FS,
                                       const TargetOptions &Options,
                                       Optional<Reloc::Model> RM,
                                       CodeModel::Model CM,
                                       CodeGenOpt::Level OL)
    : ARMTargetMachine(T, TT, CPU, FS, Options, RM, CM, OL, false) {}

void ThumbTargetMachine::anchor() {}

ThumbTargetMachine::ThumbTargetMachine(const Target &T, const Triple &TT,
                                       StringRef CPU, StringRef FS,
                                       const TargetOptions &Options,
                                       Optional<Reloc::Model> RM,
                                       CodeModel::Model CM,
                                       CodeGenOpt::Level OL, bool isLittle)
    : ARMBaseTargetMachine(T, TT, CPU, FS, Options, RM, CM, OL, isLittle) {
  initAsmInfo();
}

void ThumbLETargetMachine::anchor() {}

ThumbLETargetMachine::ThumbLETargetMachine(const Target &T, const Triple &TT,
                                           StringRef CPU, StringRef FS,
                                           const TargetOptions &Options,
                                           Optional<Reloc::Model> RM,
                                           CodeModel::Model CM,
                                           CodeGenOpt::Level OL)
    : ThumbTargetMachine(T, TT, CPU, FS, Options, RM, CM, OL, true) {}

void ThumbBETargetMachine::anchor() {}

ThumbBETargetMachine::ThumbBETargetMachine(const Target &T, const Triple &TT,
                                           StringRef CPU, StringRef FS,
                                           const TargetOptions &Options,
                                           Optional<Reloc::Model> RM,
                                           CodeModel::Model CM,
                                           CodeGenOpt::Level OL)
    : ThumbTargetMachine(T, TT, CPU, FS, Options, RM, CM, OL, false) {}

namespace {
/// ARM Code Generator Pass Configuration Options.
class ARMPassConfig : public TargetPassConfig {
public:
  ARMPassConfig(ARMBaseTargetMachine *TM, PassManagerBase &PM)
    : TargetPassConfig(TM, PM) {}

  ARMBaseTargetMachine &getARMTargetMachine() const {
    return getTM<ARMBaseTargetMachine>();
  }

  void addIRPasses() override;
  bool addPreISel() override;
  bool addInstSelector() override;
#ifdef LLVM_BUILD_GLOBAL_ISEL
  bool addIRTranslator() override;
  bool addLegalizeMachineIR() override;
  bool addRegBankSelect() override;
  bool addGlobalInstructionSelect() override;
#endif
  void addPreRegAlloc() override;
  void addPreSched2() override;
  void addPreEmitPass() override;
};
} // namespace

TargetPassConfig *ARMBaseTargetMachine::createPassConfig(PassManagerBase &PM) {
  return new ARMPassConfig(this, PM);
}

void ARMPassConfig::addIRPasses() {
  if (TM->Options.ThreadModel == ThreadModel::Single)
    addPass(createLowerAtomicPass());
  else
    addPass(createAtomicExpandPass(TM));

  // Cmpxchg instructions are often used with a subsequent comparison to
  // determine whether it succeeded. We can exploit existing control-flow in
  // ldrex/strex loops to simplify this, but it needs tidying up.
  if (TM->getOptLevel() != CodeGenOpt::None && EnableAtomicTidy)
    addPass(createCFGSimplificationPass(-1, [this](const Function &F) {
      const auto &ST = this->TM->getSubtarget<ARMSubtarget>(F);
      return ST.hasAnyDataBarrier() && !ST.isThumb1Only();
    }));

  TargetPassConfig::addIRPasses();

  // Match interleaved memory accesses to ldN/stN intrinsics.
  if (TM->getOptLevel() != CodeGenOpt::None)
    addPass(createInterleavedAccessPass(TM));
}

bool ARMPassConfig::addPreISel() {
  if ((TM->getOptLevel() != CodeGenOpt::None &&
       EnableGlobalMerge == cl::BOU_UNSET) ||
      EnableGlobalMerge == cl::BOU_TRUE) {
    // FIXME: This is using the thumb1 only constant value for
    // maximal global offset for merging globals. We may want
    // to look into using the old value for non-thumb1 code of
    // 4095 based on the TargetMachine, but this starts to become
    // tricky when doing code gen per function.
    bool OnlyOptimizeForSize = (TM->getOptLevel() < CodeGenOpt::Aggressive) &&
                               (EnableGlobalMerge == cl::BOU_UNSET);
    // Merging of extern globals is enabled by default on non-Mach-O as we
    // expect it to be generally either beneficial or harmless. On Mach-O it
    // is disabled as we emit the .subsections_via_symbols directive which
    // means that merging extern globals is not safe.
    bool MergeExternalByDefault = !TM->getTargetTriple().isOSBinFormatMachO();
    addPass(createGlobalMergePass(TM, 127, OnlyOptimizeForSize,
                                  MergeExternalByDefault));
  }

  return false;
}

bool ARMPassConfig::addInstSelector() {
  addPass(createARMISelDag(getARMTargetMachine(), getOptLevel()));
  return false;
}

#ifdef LLVM_BUILD_GLOBAL_ISEL
bool ARMPassConfig::addIRTranslator() {
  addPass(new IRTranslator());
  return false;
}

bool ARMPassConfig::addLegalizeMachineIR() {
  addPass(new Legalizer());
  return false;
}

bool ARMPassConfig::addRegBankSelect() {
  addPass(new RegBankSelect());
  return false;
}

bool ARMPassConfig::addGlobalInstructionSelect() {
  addPass(new InstructionSelect());
  return false;
}
#endif

void ARMPassConfig::addPreRegAlloc() {
  if (getOptLevel() != CodeGenOpt::None) {
    addPass(createMLxExpansionPass());

    if (EnableARMLoadStoreOpt)
      addPass(createARMLoadStoreOptimizationPass(/* pre-register alloc */ true));

    if (!DisableA15SDOptimization)
      addPass(createA15SDOptimizerPass());
  }
}

void ARMPassConfig::addPreSched2() {
  if (getOptLevel() != CodeGenOpt::None) {
    if (EnableARMLoadStoreOpt)
      addPass(createARMLoadStoreOptimizationPass());

    addPass(createExecutionDependencyFixPass(&ARM::DPRRegClass));
  }

  // Expand some pseudo instructions into multiple instructions to allow
  // proper scheduling.
  addPass(createARMExpandPseudoPass());

  if (getOptLevel() != CodeGenOpt::None) {
    // in v8, IfConversion depends on Thumb instruction widths
    addPass(createThumb2SizeReductionPass([this](const Function &F) {
      return this->TM->getSubtarget<ARMSubtarget>(F).restrictIT();
    }));

<<<<<<< HEAD
    if (!DisableARMIfConversion) {
      addPass(createIfConverter([this](const Function &F) {
            return !this->TM->getSubtarget<ARMSubtarget>(F).isThumb1Only();
          }));
    }
=======
    addPass(createIfConverter([](const MachineFunction &MF) {
      return !MF.getSubtarget<ARMSubtarget>().isThumb1Only();
    }));
>>>>>>> 79af0051
  }
  addPass(createThumb2ITBlockPass());
}

void ARMPassConfig::addPreEmitPass() {
  addPass(createThumb2SizeReductionPass());

  // Constant island pass work on unbundled instructions.
  addPass(createUnpackMachineBundles([](const MachineFunction &MF) {
    return MF.getSubtarget<ARMSubtarget>().isThumb2();
  }));

  // Don't optimize barriers at -O0.
  if (getOptLevel() != CodeGenOpt::None)
    addPass(createARMOptimizeBarriersPass());

  addPass(createARMConstantIslandPass());
}<|MERGE_RESOLUTION|>--- conflicted
+++ resolved
@@ -526,17 +526,11 @@
       return this->TM->getSubtarget<ARMSubtarget>(F).restrictIT();
     }));
 
-<<<<<<< HEAD
     if (!DisableARMIfConversion) {
-      addPass(createIfConverter([this](const Function &F) {
-            return !this->TM->getSubtarget<ARMSubtarget>(F).isThumb1Only();
-          }));
+      addPass(createIfConverter([](const MachineFunction &MF) {
+        return !MF.getSubtarget<ARMSubtarget>().isThumb1Only();
+      }));
     }
-=======
-    addPass(createIfConverter([](const MachineFunction &MF) {
-      return !MF.getSubtarget<ARMSubtarget>().isThumb1Only();
-    }));
->>>>>>> 79af0051
   }
   addPass(createThumb2ITBlockPass());
 }
