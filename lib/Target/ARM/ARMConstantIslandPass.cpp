--- conflicted
+++ resolved
@@ -53,17 +53,14 @@
 AdjustJumpTableBlocks("arm-adjust-jump-tables", cl::Hidden, cl::init(true),
           cl::desc("Adjust basic block layout to better use TB[BH]"));
 
-<<<<<<< HEAD
+static cl::opt<unsigned>
+CPMaxIteration("arm-constant-island-max-iteration", cl::Hidden, cl::init(30),
+          cl::desc("The max number of iteration for converge"));
+
 static cl::opt<bool>
 OptimizeThumb2Instructions("arm-optimize-thumb2-in-cp-islands", cl::Hidden,
     cl::init(true),
     cl::desc("Optimize Thumb2 instructions within the constant island pass"));
-=======
-static cl::opt<unsigned>
-CPMaxIteration("arm-constant-island-max-iteration", cl::Hidden, cl::init(30),
-          cl::desc("The max number of iteration for converge"));
-
->>>>>>> 44217e11
 
 /// UnknownPadding - Return the worst case padding that could result from
 /// unknown offset bits.  This does not include alignment padding caused by
@@ -498,13 +495,8 @@
     MadeChange = true;
   }
 
-<<<<<<< HEAD
-  // Shrink 32-bit Thumb2 branch, load, and store instructions.
+  // Shrink 32-bit Thumb2 load and store instructions.
   if (isThumb2 && !STI->prefers32BitThumb() && OptimizeThumb2Instructions)
-=======
-  // Shrink 32-bit Thumb2 load and store instructions.
-  if (isThumb2 && !STI->prefers32BitThumb())
->>>>>>> 44217e11
     MadeChange |= optimizeThumb2Instructions();
 
   // Shrink 32-bit branch instructions.
