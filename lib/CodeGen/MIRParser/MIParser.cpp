--- conflicted
+++ resolved
@@ -1274,14 +1274,15 @@
   return false;
 }
 
-<<<<<<< HEAD
 bool MIParser::parseMCSymbolOperand(MachineOperand &Dest) {
   assert(Token.is(MIToken::MCSymbol));
   MCSymbol *Symbol =
     MF.getMMI().getContext().getOrCreateSymbol(Token.stringValue());
   lex();
   Dest = MachineOperand::CreateMCSymbol(Symbol);
-=======
+  return false;
+}
+
 bool MIParser::parseSubRegisterIndexOperand(MachineOperand &Dest) {
   assert(Token.is(MIToken::SubRegisterIndex));
   StringRef Name = Token.stringValue();
@@ -1290,7 +1291,6 @@
     return error(Twine("unknown subregister index '") + Name + "'");
   lex();
   Dest = MachineOperand::CreateImm(SubRegIndex);
->>>>>>> 44217e11
   return false;
 }
 
@@ -1539,13 +1539,10 @@
     return parseJumpTableIndexOperand(Dest);
   case MIToken::ExternalSymbol:
     return parseExternalSymbolOperand(Dest);
-<<<<<<< HEAD
   case MIToken::MCSymbol:
     return parseMCSymbolOperand(Dest);
-=======
   case MIToken::SubRegisterIndex:
     return parseSubRegisterIndexOperand(Dest);
->>>>>>> 44217e11
   case MIToken::exclaim:
     return parseMetadataOperand(Dest);
   case MIToken::kw_cfi_same_value:
