--- conflicted
+++ resolved
@@ -402,12 +402,6 @@
                                       const yaml::MachineFunction &YamlMF) {
   MachineFunction &MF = PFS.MF;
   MachineRegisterInfo &RegInfo = MF.getRegInfo();
-<<<<<<< HEAD
-  if (!YamlMF.IsSSA)
-    RegInfo.leaveSSA();
-=======
-  assert(RegInfo.tracksLiveness());
->>>>>>> 79af0051
   if (!YamlMF.TracksRegLiveness)
     RegInfo.invalidateLiveness();
 
