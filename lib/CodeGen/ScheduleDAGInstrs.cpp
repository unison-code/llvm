//===---- ScheduleDAGInstrs.cpp - MachineInstr Rescheduling ---------------===//
//
//                     The LLVM Compiler Infrastructure
//
// This file is distributed under the University of Illinois Open Source
// License. See LICENSE.TXT for details.
//
//===----------------------------------------------------------------------===//
//
/// \file This implements the ScheduleDAGInstrs class, which implements
/// re-scheduling of MachineInstrs.
//
//===----------------------------------------------------------------------===//

#include "llvm/CodeGen/ScheduleDAGInstrs.h"
#include "llvm/ADT/IntEqClasses.h"
#include "llvm/ADT/SmallPtrSet.h"
#include "llvm/ADT/SmallSet.h"
#include "llvm/Analysis/AliasAnalysis.h"
#include "llvm/Analysis/ValueTracking.h"
#include "llvm/CodeGen/LiveIntervalAnalysis.h"
#include "llvm/CodeGen/MachineFunctionPass.h"
#include "llvm/CodeGen/MachineFrameInfo.h"
#include "llvm/CodeGen/MachineInstrBuilder.h"
#include "llvm/CodeGen/MachineMemOperand.h"
#include "llvm/CodeGen/MachineRegisterInfo.h"
#include "llvm/CodeGen/PseudoSourceValue.h"
#include "llvm/CodeGen/RegisterPressure.h"
#include "llvm/CodeGen/ScheduleDFS.h"
#include "llvm/IR/Function.h"
#include "llvm/IR/Type.h"
#include "llvm/IR/Operator.h"
#include "llvm/Support/CommandLine.h"
#include "llvm/Support/Debug.h"
#include "llvm/Support/Format.h"
#include "llvm/Support/raw_ostream.h"
#include "llvm/Target/TargetInstrInfo.h"
#include "llvm/Target/TargetMachine.h"
#include "llvm/Target/TargetRegisterInfo.h"
#include "llvm/Target/TargetSubtargetInfo.h"

using namespace llvm;

#define DEBUG_TYPE "misched"

static cl::opt<bool> EnableAASchedMI("enable-aa-sched-mi", cl::Hidden,
    cl::ZeroOrMore, cl::init(false),
    cl::desc("Enable use of AA during MI DAG construction"));

static cl::opt<bool> UseTBAA("use-tbaa-in-sched-mi", cl::Hidden,
    cl::init(true), cl::desc("Enable use of TBAA during MI DAG construction"));

// Note: the two options below might be used in tuning compile time vs
// output quality. Setting HugeRegion so large that it will never be
// reached means best-effort, but may be slow.

// When Stores and Loads maps (or NonAliasStores and NonAliasLoads)
// together hold this many SUs, a reduction of maps will be done.
static cl::opt<unsigned> HugeRegion("dag-maps-huge-region", cl::Hidden,
    cl::init(1000), cl::desc("The limit to use while constructing the DAG "
                             "prior to scheduling, at which point a trade-off "
                             "is made to avoid excessive compile time."));

static cl::opt<unsigned> ReductionSize(
    "dag-maps-reduction-size", cl::Hidden,
    cl::desc("A huge scheduling region will have maps reduced by this many "
             "nodes at a time. Defaults to HugeRegion / 2."));

static unsigned getReductionSize() {
  // Always reduce a huge region with half of the elements, except
  // when user sets this number explicitly.
  if (ReductionSize.getNumOccurrences() == 0)
    return HugeRegion / 2;
  return ReductionSize;
}

static void dumpSUList(ScheduleDAGInstrs::SUList &L) {
#if !defined(NDEBUG) || defined(LLVM_ENABLE_DUMP)
  dbgs() << "{ ";
  for (const SUnit *su : L) {
    dbgs() << "SU(" << su->NodeNum << ")";
    if (su != L.back())
      dbgs() << ", ";
  }
  dbgs() << "}\n";
#endif
}

ScheduleDAGInstrs::ScheduleDAGInstrs(MachineFunction &mf,
                                     const MachineLoopInfo *mli,
                                     bool RemoveKillFlags)
    : ScheduleDAG(mf), MLI(mli), MFI(mf.getFrameInfo()),
      RemoveKillFlags(RemoveKillFlags), CanHandleTerminators(false),
      TrackLaneMasks(false), AAForDep(nullptr), BarrierChain(nullptr),
      UnknownValue(UndefValue::get(
                     Type::getVoidTy(mf.getFunction()->getContext()))),
      FirstDbgValue(nullptr) {
  DbgValues.clear();

  const TargetSubtargetInfo &ST = mf.getSubtarget();
  SchedModel.init(ST.getSchedModel(), &ST, TII);
}

/// This is the function that does the work of looking through basic
/// ptrtoint+arithmetic+inttoptr sequences.
static const Value *getUnderlyingObjectFromInt(const Value *V) {
  do {
    if (const Operator *U = dyn_cast<Operator>(V)) {
      // If we find a ptrtoint, we can transfer control back to the
      // regular getUnderlyingObjectFromInt.
      if (U->getOpcode() == Instruction::PtrToInt)
        return U->getOperand(0);
      // If we find an add of a constant, a multiplied value, or a phi, it's
      // likely that the other operand will lead us to the base
      // object. We don't have to worry about the case where the
      // object address is somehow being computed by the multiply,
      // because our callers only care when the result is an
      // identifiable object.
      if (U->getOpcode() != Instruction::Add ||
          (!isa<ConstantInt>(U->getOperand(1)) &&
           Operator::getOpcode(U->getOperand(1)) != Instruction::Mul &&
           !isa<PHINode>(U->getOperand(1))))
        return V;
      V = U->getOperand(0);
    } else {
      return V;
    }
    assert(V->getType()->isIntegerTy() && "Unexpected operand type!");
  } while (1);
}

/// This is a wrapper around GetUnderlyingObjects and adds support for basic
/// ptrtoint+arithmetic+inttoptr sequences.
static void getUnderlyingObjects(const Value *V,
                                 SmallVectorImpl<Value *> &Objects,
                                 const DataLayout &DL) {
  SmallPtrSet<const Value *, 16> Visited;
  SmallVector<const Value *, 4> Working(1, V);
  do {
    V = Working.pop_back_val();

    SmallVector<Value *, 4> Objs;
    GetUnderlyingObjects(const_cast<Value *>(V), Objs, DL);

    for (Value *V : Objs) {
      if (!Visited.insert(V).second)
        continue;
      if (Operator::getOpcode(V) == Instruction::IntToPtr) {
        const Value *O =
          getUnderlyingObjectFromInt(cast<User>(V)->getOperand(0));
        if (O->getType()->isPointerTy()) {
          Working.push_back(O);
          continue;
        }
      }
      Objects.push_back(const_cast<Value *>(V));
    }
  } while (!Working.empty());
}

/// If this machine instr has memory reference information and it can be tracked
/// to a normal reference to a known object, return the Value for that object.
static void getUnderlyingObjectsForInstr(const MachineInstr *MI,
                                         const MachineFrameInfo &MFI,
                                         UnderlyingObjectsVector &Objects,
                                         const DataLayout &DL) {
  auto allMMOsOkay = [&]() {
    for (const MachineMemOperand *MMO : MI->memoperands()) {
      if (MMO->isVolatile())
        return false;

      if (const PseudoSourceValue *PSV = MMO->getPseudoValue()) {
        // Function that contain tail calls don't have unique PseudoSourceValue
        // objects. Two PseudoSourceValues might refer to the same or
        // overlapping locations. The client code calling this function assumes
        // this is not the case. So return a conservative answer of no known
        // object.
        if (MFI.hasTailCall())
          return false;

        // For now, ignore PseudoSourceValues which may alias LLVM IR values
        // because the code that uses this function has no way to cope with
        // such aliases.
        if (PSV->isAliased(&MFI))
          return false;

        bool MayAlias = PSV->mayAlias(&MFI);
        Objects.push_back(UnderlyingObjectsVector::value_type(PSV, MayAlias));
      } else if (const Value *V = MMO->getValue()) {
        SmallVector<Value *, 4> Objs;
        getUnderlyingObjects(V, Objs, DL);

        for (Value *V : Objs) {
          if (!isIdentifiedObject(V))
            return false;

          Objects.push_back(UnderlyingObjectsVector::value_type(V, true));
        }
      } else
        return false;
    }
    return true;
  };

  if (!allMMOsOkay())
    Objects.clear();
}

void ScheduleDAGInstrs::startBlock(MachineBasicBlock *bb) {
  BB = bb;
}

void ScheduleDAGInstrs::finishBlock() {
  // Subclasses should no longer refer to the old block.
  BB = nullptr;
}

void ScheduleDAGInstrs::enterRegion(MachineBasicBlock *bb,
                                    MachineBasicBlock::iterator begin,
                                    MachineBasicBlock::iterator end,
                                    unsigned regioninstrs) {
  assert(bb == BB && "startBlock should set BB");
  RegionBegin = begin;
  RegionEnd = end;
  NumRegionInstrs = regioninstrs;
}

void ScheduleDAGInstrs::exitRegion() {
  // Nothing to do.
}

void ScheduleDAGInstrs::addSchedBarrierDeps() {
  MachineInstr *ExitMI = RegionEnd != BB->end() ? &*RegionEnd : nullptr;
  ExitSU.setInstr(ExitMI);
  // Add dependencies on the defs and uses of the instruction.
  if (ExitMI) {
    for (const MachineOperand &MO : ExitMI->operands()) {
      if (!MO.isReg() || MO.isDef()) continue;
      unsigned Reg = MO.getReg();
      if (TargetRegisterInfo::isPhysicalRegister(Reg)) {
        Uses.insert(PhysRegSUOper(&ExitSU, -1, Reg));
      } else if (TargetRegisterInfo::isVirtualRegister(Reg) && MO.readsReg()) {
        addVRegUseDeps(&ExitSU, ExitMI->getOperandNo(&MO));
      }
    }
  }
  if (!ExitMI || (!ExitMI->isCall() && !ExitMI->isBarrier())) {
    // For others, e.g. fallthrough, conditional branch, assume the exit
    // uses all the registers that are livein to the successor blocks.
    for (const MachineBasicBlock *Succ : BB->successors()) {
      for (const auto &LI : Succ->liveins()) {
        if (!Uses.contains(LI.PhysReg))
          Uses.insert(PhysRegSUOper(&ExitSU, -1, LI.PhysReg));
      }
    }
  }
}

/// MO is an operand of SU's instruction that defines a physical register. Adds
/// data dependencies from SU to any uses of the physical register.
void ScheduleDAGInstrs::addPhysRegDataDeps(SUnit *SU, unsigned OperIdx) {
  const MachineOperand &MO = SU->getInstr()->getOperand(OperIdx);
  assert(MO.isDef() && "expect physreg def");

  // Ask the target if address-backscheduling is desirable, and if so how much.
  const TargetSubtargetInfo &ST = MF.getSubtarget();

  for (MCRegAliasIterator Alias(MO.getReg(), TRI, true);
       Alias.isValid(); ++Alias) {
    if (!Uses.contains(*Alias))
      continue;
    for (Reg2SUnitsMap::iterator I = Uses.find(*Alias); I != Uses.end(); ++I) {
      SUnit *UseSU = I->SU;
      if (UseSU == SU)
        continue;

      // Adjust the dependence latency using operand def/use information,
      // then allow the target to perform its own adjustments.
      int UseOp = I->OpIdx;
      MachineInstr *RegUse = nullptr;
      SDep Dep;
      if (UseOp < 0)
        Dep = SDep(SU, SDep::Artificial);
      else {
        // Set the hasPhysRegDefs only for physreg defs that have a use within
        // the scheduling region.
        SU->hasPhysRegDefs = true;
        Dep = SDep(SU, SDep::Data, *Alias);
        RegUse = UseSU->getInstr();
      }
      Dep.setLatency(
        SchedModel.computeOperandLatency(SU->getInstr(), OperIdx, RegUse,
                                         UseOp));

      ST.adjustSchedDependency(SU, UseSU, Dep);
      UseSU->addPred(Dep);
    }
  }
}

/// \brief Adds register dependencies (data, anti, and output) from this SUnit
/// to following instructions in the same scheduling region that depend the
/// physical register referenced at OperIdx.
void ScheduleDAGInstrs::addPhysRegDeps(SUnit *SU, unsigned OperIdx) {
  MachineInstr *MI = SU->getInstr();
  MachineOperand &MO = MI->getOperand(OperIdx);
  unsigned Reg = MO.getReg();
  // We do not need to track any dependencies for constant registers.
  if (MRI.isConstantPhysReg(Reg))
    return;

  // Optionally add output and anti dependencies. For anti
  // dependencies we use a latency of 0 because for a multi-issue
  // target we want to allow the defining instruction to issue
  // in the same cycle as the using instruction.
  // TODO: Using a latency of 1 here for output dependencies assumes
  //       there's no cost for reusing registers.
  SDep::Kind Kind = MO.isUse() ? SDep::Anti : SDep::Output;
  for (MCRegAliasIterator Alias(Reg, TRI, true); Alias.isValid(); ++Alias) {
    if (!Defs.contains(*Alias))
      continue;
    for (Reg2SUnitsMap::iterator I = Defs.find(*Alias); I != Defs.end(); ++I) {
      SUnit *DefSU = I->SU;
      if (DefSU == &ExitSU)
        continue;
      if (DefSU != SU &&
          (Kind != SDep::Output || !MO.isDead() ||
           !DefSU->getInstr()->registerDefIsDead(*Alias))) {
        if (Kind == SDep::Anti)
          DefSU->addPred(SDep(SU, Kind, /*Reg=*/*Alias));
        else {
          SDep Dep(SU, Kind, /*Reg=*/*Alias);
          Dep.setLatency(
            SchedModel.computeOutputLatency(MI, OperIdx, DefSU->getInstr()));
          DefSU->addPred(Dep);
        }
      }
    }
  }

  if (!MO.isDef()) {
    SU->hasPhysRegUses = true;
    // Either insert a new Reg2SUnits entry with an empty SUnits list, or
    // retrieve the existing SUnits list for this register's uses.
    // Push this SUnit on the use list.
    Uses.insert(PhysRegSUOper(SU, OperIdx, Reg));
    if (RemoveKillFlags)
      MO.setIsKill(false);
  } else {
    addPhysRegDataDeps(SU, OperIdx);

    // clear this register's use list
    if (Uses.contains(Reg))
      Uses.eraseAll(Reg);

    if (!MO.isDead()) {
      Defs.eraseAll(Reg);
    } else if (SU->isCall) {
      // Calls will not be reordered because of chain dependencies (see
      // below). Since call operands are dead, calls may continue to be added
      // to the DefList making dependence checking quadratic in the size of
      // the block. Instead, we leave only one call at the back of the
      // DefList.
      Reg2SUnitsMap::RangePair P = Defs.equal_range(Reg);
      Reg2SUnitsMap::iterator B = P.first;
      Reg2SUnitsMap::iterator I = P.second;
      for (bool isBegin = I == B; !isBegin; /* empty */) {
        isBegin = (--I) == B;
        if (!I->SU->isCall)
          break;
        I = Defs.erase(I);
      }
    }

    // Defs are pushed in the order they are visited and never reordered.
    Defs.insert(PhysRegSUOper(SU, OperIdx, Reg));
  }
}

LaneBitmask ScheduleDAGInstrs::getLaneMaskForMO(const MachineOperand &MO) const
{
  unsigned Reg = MO.getReg();
  // No point in tracking lanemasks if we don't have interesting subregisters.
  const TargetRegisterClass &RC = *MRI.getRegClass(Reg);
  if (!RC.HasDisjunctSubRegs)
    return LaneBitmask::getAll();

  unsigned SubReg = MO.getSubReg();
  if (SubReg == 0)
    return RC.getLaneMask();
  return TRI->getSubRegIndexLaneMask(SubReg);
}

/// Adds register output and data dependencies from this SUnit to instructions
/// that occur later in the same scheduling region if they read from or write to
/// the virtual register defined at OperIdx.
///
/// TODO: Hoist loop induction variable increments. This has to be
/// reevaluated. Generally, IV scheduling should be done before coalescing.
void ScheduleDAGInstrs::addVRegDefDeps(SUnit *SU, unsigned OperIdx) {
  MachineInstr *MI = SU->getInstr();
  MachineOperand &MO = MI->getOperand(OperIdx);
  unsigned Reg = MO.getReg();

  LaneBitmask DefLaneMask;
  LaneBitmask KillLaneMask;
  if (TrackLaneMasks) {
    bool IsKill = MO.getSubReg() == 0 || MO.isUndef();
    DefLaneMask = getLaneMaskForMO(MO);
    // If we have a <read-undef> flag, none of the lane values comes from an
    // earlier instruction.
    KillLaneMask = IsKill ? LaneBitmask::getAll() : DefLaneMask;

    // Clear undef flag, we'll re-add it later once we know which subregister
    // Def is first.
    MO.setIsUndef(false);
  } else {
    DefLaneMask = LaneBitmask::getAll();
    KillLaneMask = LaneBitmask::getAll();
  }

  if (MO.isDead()) {
    assert(CurrentVRegUses.find(Reg) == CurrentVRegUses.end() &&
           "Dead defs should have no uses");
  } else {
    // Add data dependence to all uses we found so far.
    const TargetSubtargetInfo &ST = MF.getSubtarget();
    for (VReg2SUnitOperIdxMultiMap::iterator I = CurrentVRegUses.find(Reg),
         E = CurrentVRegUses.end(); I != E; /*empty*/) {
      LaneBitmask LaneMask = I->LaneMask;
      // Ignore uses of other lanes.
      if ((LaneMask & KillLaneMask).none()) {
        ++I;
        continue;
      }

      if ((LaneMask & DefLaneMask).any()) {
        SUnit *UseSU = I->SU;
        MachineInstr *Use = UseSU->getInstr();
        SDep Dep(SU, SDep::Data, Reg);
        Dep.setLatency(SchedModel.computeOperandLatency(MI, OperIdx, Use,
                                                        I->OperandIndex));
        ST.adjustSchedDependency(SU, UseSU, Dep);
        UseSU->addPred(Dep);
      }

      LaneMask &= ~KillLaneMask;
      // If we found a Def for all lanes of this use, remove it from the list.
      if (LaneMask.any()) {
        I->LaneMask = LaneMask;
        ++I;
      } else
        I = CurrentVRegUses.erase(I);
    }
  }

  // Shortcut: Singly defined vregs do not have output/anti dependencies.
  if (MRI.hasOneDef(Reg))
    return;

  // Add output dependence to the next nearest defs of this vreg.
  //
  // Unless this definition is dead, the output dependence should be
  // transitively redundant with antidependencies from this definition's
  // uses. We're conservative for now until we have a way to guarantee the uses
  // are not eliminated sometime during scheduling. The output dependence edge
  // is also useful if output latency exceeds def-use latency.
  LaneBitmask LaneMask = DefLaneMask;
  for (VReg2SUnit &V2SU : make_range(CurrentVRegDefs.find(Reg),
                                     CurrentVRegDefs.end())) {
    // Ignore defs for other lanes.
    if ((V2SU.LaneMask & LaneMask).none())
      continue;
    // Add an output dependence.
    SUnit *DefSU = V2SU.SU;
    // Ignore additional defs of the same lanes in one instruction. This can
    // happen because lanemasks are shared for targets with too many
    // subregisters. We also use some representration tricks/hacks where we
    // add super-register defs/uses, to imply that although we only access parts
    // of the reg we care about the full one.
    if (DefSU == SU)
      continue;
    SDep Dep(SU, SDep::Output, Reg);
    Dep.setLatency(
      SchedModel.computeOutputLatency(MI, OperIdx, DefSU->getInstr()));
    DefSU->addPred(Dep);

    // Update current definition. This can get tricky if the def was about a
    // bigger lanemask before. We then have to shrink it and create a new
    // VReg2SUnit for the non-overlapping part.
    LaneBitmask OverlapMask = V2SU.LaneMask & LaneMask;
    LaneBitmask NonOverlapMask = V2SU.LaneMask & ~LaneMask;
    V2SU.SU = SU;
    V2SU.LaneMask = OverlapMask;
    if (NonOverlapMask.any())
      CurrentVRegDefs.insert(VReg2SUnit(Reg, NonOverlapMask, DefSU));
  }
  // If there was no CurrentVRegDefs entry for some lanes yet, create one.
  if (LaneMask.any())
    CurrentVRegDefs.insert(VReg2SUnit(Reg, LaneMask, SU));
}

/// \brief Adds a register data dependency if the instruction that defines the
/// virtual register used at OperIdx is mapped to an SUnit. Add a register
/// antidependency from this SUnit to instructions that occur later in the same
/// scheduling region if they write the virtual register.
///
/// TODO: Handle ExitSU "uses" properly.
void ScheduleDAGInstrs::addVRegUseDeps(SUnit *SU, unsigned OperIdx) {
  const MachineInstr *MI = SU->getInstr();
  const MachineOperand &MO = MI->getOperand(OperIdx);
  unsigned Reg = MO.getReg();

  // Remember the use. Data dependencies will be added when we find the def.
  LaneBitmask LaneMask = TrackLaneMasks ? getLaneMaskForMO(MO)
                                        : LaneBitmask::getAll();
  CurrentVRegUses.insert(VReg2SUnitOperIdx(Reg, LaneMask, OperIdx, SU));

  // Add antidependences to the following defs of the vreg.
  for (VReg2SUnit &V2SU : make_range(CurrentVRegDefs.find(Reg),
                                     CurrentVRegDefs.end())) {
    // Ignore defs for unrelated lanes.
    LaneBitmask PrevDefLaneMask = V2SU.LaneMask;
    if ((PrevDefLaneMask & LaneMask).none())
      continue;
    if (V2SU.SU == SU)
      continue;

    V2SU.SU->addPred(SDep(SU, SDep::Anti, Reg));
  }
}

/// Returns true if MI is an instruction we are unable to reason about
/// (like a call or something with unmodeled side effects).
static inline bool isGlobalMemoryObject(AliasAnalysis *AA, MachineInstr *MI) {
  return MI->isCall() || MI->hasUnmodeledSideEffects() ||
         (MI->hasOrderedMemoryRef() && !MI->isDereferenceableInvariantLoad(AA));
}

<<<<<<< HEAD
namespace llvm {

/// This returns true if the two MIs need a chain edge between them.
/// This is called on normal stores and loads.
bool MIsNeedChainEdge(AliasAnalysis *AA, const MachineFrameInfo *MFI,
                      const DataLayout &DL, MachineInstr *MIa,
                      MachineInstr *MIb) {
  const MachineFunction *MF = MIa->getParent()->getParent();
  const TargetInstrInfo *TII = MF->getSubtarget().getInstrInfo();

  assert ((MIa->mayStore() || MIb->mayStore()) &&
          "Dependency checked between two loads");

  // Let the target decide if memory accesses cannot possibly overlap.
  if (TII->areMemAccessesTriviallyDisjoint(*MIa, *MIb, AA))
    return false;

  // To this point analysis is generic. From here on we do need AA.
  if (!AA)
    return true;

  // FIXME: Need to handle multiple memory operands to support all targets.
  if (!MIa->hasOneMemOperand() || !MIb->hasOneMemOperand())
    return true;

  MachineMemOperand *MMOa = *MIa->memoperands_begin();
  MachineMemOperand *MMOb = *MIb->memoperands_begin();

  if (!MMOa->getValue() || !MMOb->getValue())
    return true;

  // The following interface to AA is fashioned after DAGCombiner::isAlias
  // and operates with MachineMemOperand offset with some important
  // assumptions:
  //   - LLVM fundamentally assumes flat address spaces.
  //   - MachineOperand offset can *only* result from legalization and
  //     cannot affect queries other than the trivial case of overlap
  //     checking.
  //   - These offsets never wrap and never step outside
  //     of allocated objects.
  //   - There should never be any negative offsets here.
  //
  // FIXME: Modify API to hide this math from "user"
  // FIXME: Even before we go to AA we can reason locally about some
  // memory objects. It can save compile time, and possibly catch some
  // corner cases not currently covered.

  assert ((MMOa->getOffset() >= 0) && "Negative MachineMemOperand offset");
  assert ((MMOb->getOffset() >= 0) && "Negative MachineMemOperand offset");

  int64_t MinOffset = std::min(MMOa->getOffset(), MMOb->getOffset());
  int64_t Overlapa = MMOa->getSize() + MMOa->getOffset() - MinOffset;
  int64_t Overlapb = MMOb->getSize() + MMOb->getOffset() - MinOffset;

  AliasResult AAResult =
      AA->alias(MemoryLocation(MMOa->getValue(), Overlapa,
                               UseTBAA ? MMOa->getAAInfo() : AAMDNodes()),
                MemoryLocation(MMOb->getValue(), Overlapb,
                               UseTBAA ? MMOb->getAAInfo() : AAMDNodes()));

  return (AAResult != NoAlias);
}

} // namespace llvm

/// Check whether two objects need a chain edge and add it if needed.
=======
>>>>>>> ac1a2173
void ScheduleDAGInstrs::addChainDependency (SUnit *SUa, SUnit *SUb,
                                            unsigned Latency) {
  if (SUa->getInstr()->mayAlias(AAForDep, *SUb->getInstr(), UseTBAA)) {
    SDep Dep(SUa, SDep::MayAliasMem);
    Dep.setLatency(Latency);
    SUb->addPred(Dep);
  }
}

/// \brief Creates an SUnit for each real instruction, numbered in top-down
/// topological order. The instruction order A < B, implies that no edge exists
/// from B to A.
///
/// Map each real instruction to its SUnit.
///
/// After initSUnits, the SUnits vector cannot be resized and the scheduler may
/// hang onto SUnit pointers. We may relax this in the future by using SUnit IDs
/// instead of pointers.
///
/// MachineScheduler relies on initSUnits numbering the nodes by their order in
/// the original instruction list.
void ScheduleDAGInstrs::initSUnits() {
  // We'll be allocating one SUnit for each real instruction in the region,
  // which is contained within a basic block.
  SUnits.reserve(NumRegionInstrs);

  for (MachineInstr &MI : llvm::make_range(RegionBegin, RegionEnd)) {
    if (MI.isDebugValue())
      continue;

    SUnit *SU = newSUnit(&MI);
    MISUnitMap[&MI] = SU;

    SU->isCall = MI.isCall();
    SU->isCommutable = MI.isCommutable();

    // Assign the Latency field of SU using target-provided information.
    SU->Latency = SchedModel.computeInstrLatency(SU->getInstr());

    // If this SUnit uses a reserved or unbuffered resource, mark it as such.
    //
    // Reserved resources block an instruction from issuing and stall the
    // entire pipeline. These are identified by BufferSize=0.
    //
    // Unbuffered resources prevent execution of subsequent instructions that
    // require the same resources. This is used for in-order execution pipelines
    // within an out-of-order core. These are identified by BufferSize=1.
    if (SchedModel.hasInstrSchedModel()) {
      const MCSchedClassDesc *SC = getSchedClass(SU);
      for (const MCWriteProcResEntry &PRE :
           make_range(SchedModel.getWriteProcResBegin(SC),
                      SchedModel.getWriteProcResEnd(SC))) {
        switch (SchedModel.getProcResource(PRE.ProcResourceIdx)->BufferSize) {
        case 0:
          SU->hasReservedResource = true;
          break;
        case 1:
          SU->isUnbuffered = true;
          break;
        default:
          break;
        }
      }
    }
  }
}

class ScheduleDAGInstrs::Value2SUsMap : public MapVector<ValueType, SUList> {
  /// Current total number of SUs in map.
  unsigned NumNodes;

  /// 1 for loads, 0 for stores. (see comment in SUList)
  unsigned TrueMemOrderLatency;

public:
  Value2SUsMap(unsigned lat = 0) : NumNodes(0), TrueMemOrderLatency(lat) {}

  /// To keep NumNodes up to date, insert() is used instead of
  /// this operator w/ push_back().
  ValueType &operator[](const SUList &Key) {
    llvm_unreachable("Don't use. Use insert() instead."); };

  /// Adds SU to the SUList of V. If Map grows huge, reduce its size by calling
  /// reduce().
  void inline insert(SUnit *SU, ValueType V) {
    MapVector::operator[](V).push_back(SU);
    NumNodes++;
  }

  /// Clears the list of SUs mapped to V.
  void inline clearList(ValueType V) {
    iterator Itr = find(V);
    if (Itr != end()) {
      assert (NumNodes >= Itr->second.size());
      NumNodes -= Itr->second.size();

      Itr->second.clear();
    }
  }

  /// Clears map from all contents.
  void clear() {
    MapVector<ValueType, SUList>::clear();
    NumNodes = 0;
  }

  unsigned inline size() const { return NumNodes; }

  /// Counts the number of SUs in this map after a reduction.
  void reComputeSize(void) {
    NumNodes = 0;
    for (auto &I : *this)
      NumNodes += I.second.size();
  }

  unsigned inline getTrueMemOrderLatency() const {
    return TrueMemOrderLatency;
  }

  void dump();
};

void ScheduleDAGInstrs::addChainDependencies(SUnit *SU,
                                             Value2SUsMap &Val2SUsMap) {
  for (auto &I : Val2SUsMap)
    addChainDependencies(SU, I.second,
                         Val2SUsMap.getTrueMemOrderLatency());
}

void ScheduleDAGInstrs::addChainDependencies(SUnit *SU,
                                             Value2SUsMap &Val2SUsMap,
                                             ValueType V) {
  Value2SUsMap::iterator Itr = Val2SUsMap.find(V);
  if (Itr != Val2SUsMap.end())
    addChainDependencies(SU, Itr->second,
                         Val2SUsMap.getTrueMemOrderLatency());
}

void ScheduleDAGInstrs::addBarrierChain(Value2SUsMap &map) {
  assert (BarrierChain != nullptr);

  for (auto &I : map) {
    SUList &sus = I.second;
    for (auto *SU : sus)
      SU->addPredBarrier(BarrierChain);
  }
  map.clear();
}

void ScheduleDAGInstrs::insertBarrierChain(Value2SUsMap &map) {
  assert (BarrierChain != nullptr);

  // Go through all lists of SUs.
  for (Value2SUsMap::iterator I = map.begin(), EE = map.end(); I != EE;) {
    Value2SUsMap::iterator CurrItr = I++;
    SUList &sus = CurrItr->second;
    SUList::iterator SUItr = sus.begin(), SUEE = sus.end();
    for (; SUItr != SUEE; ++SUItr) {
      // Stop on BarrierChain or any instruction above it.
      if ((*SUItr)->NodeNum <= BarrierChain->NodeNum)
        break;

      (*SUItr)->addPredBarrier(BarrierChain);
    }

    // Remove also the BarrierChain from list if present.
    if (SUItr != SUEE && *SUItr == BarrierChain)
      SUItr++;

    // Remove all SUs that are now successors of BarrierChain.
    if (SUItr != sus.begin())
      sus.erase(sus.begin(), SUItr);
  }

  // Remove all entries with empty su lists.
  map.remove_if([&](std::pair<ValueType, SUList> &mapEntry) {
      return (mapEntry.second.empty()); });

  // Recompute the size of the map (NumNodes).
  map.reComputeSize();
}

void ScheduleDAGInstrs::buildSchedGraph(AliasAnalysis *AA,
                                        RegPressureTracker *RPTracker,
                                        PressureDiffs *PDiffs,
                                        LiveIntervals *LIS,
                                        bool TrackLaneMasks) {
  const TargetSubtargetInfo &ST = MF.getSubtarget();
  bool UseAA = EnableAASchedMI.getNumOccurrences() > 0 ? EnableAASchedMI
                                                       : ST.useAA();
  AAForDep = UseAA ? AA : nullptr;

  BarrierChain = nullptr;

  this->TrackLaneMasks = TrackLaneMasks;
  MISUnitMap.clear();
  ScheduleDAG::clearDAG();

  // Create an SUnit for each real instruction.
  initSUnits();

  if (PDiffs)
    PDiffs->init(SUnits.size());

  // We build scheduling units by walking a block's instruction list
  // from bottom to top.

  // Each MIs' memory operand(s) is analyzed to a list of underlying
  // objects. The SU is then inserted in the SUList(s) mapped from the
  // Value(s). Each Value thus gets mapped to lists of SUs depending
  // on it, stores and loads kept separately. Two SUs are trivially
  // non-aliasing if they both depend on only identified Values and do
  // not share any common Value.
  Value2SUsMap Stores, Loads(1 /*TrueMemOrderLatency*/);

  // Certain memory accesses are known to not alias any SU in Stores
  // or Loads, and have therefore their own 'NonAlias'
  // domain. E.g. spill / reload instructions never alias LLVM I/R
  // Values. It would be nice to assume that this type of memory
  // accesses always have a proper memory operand modelling, and are
  // therefore never unanalyzable, but this is conservatively not
  // done.
  Value2SUsMap NonAliasStores, NonAliasLoads(1 /*TrueMemOrderLatency*/);

  // Remove any stale debug info; sometimes BuildSchedGraph is called again
  // without emitting the info from the previous call.
  DbgValues.clear();
  FirstDbgValue = nullptr;

  assert(Defs.empty() && Uses.empty() &&
         "Only BuildGraph should update Defs/Uses");
  Defs.setUniverse(TRI->getNumRegs());
  Uses.setUniverse(TRI->getNumRegs());

  assert(CurrentVRegDefs.empty() && "nobody else should use CurrentVRegDefs");
  assert(CurrentVRegUses.empty() && "nobody else should use CurrentVRegUses");
  unsigned NumVirtRegs = MRI.getNumVirtRegs();
  CurrentVRegDefs.setUniverse(NumVirtRegs);
  CurrentVRegUses.setUniverse(NumVirtRegs);

  // Model data dependencies between instructions being scheduled and the
  // ExitSU.
  addSchedBarrierDeps();

  // Walk the list of instructions, from bottom moving up.
  MachineInstr *DbgMI = nullptr;
  for (MachineBasicBlock::iterator MII = RegionEnd, MIE = RegionBegin;
       MII != MIE; --MII) {
    MachineInstr &MI = *std::prev(MII);
    if (DbgMI) {
      DbgValues.push_back(std::make_pair(DbgMI, &MI));
      DbgMI = nullptr;
    }

    if (MI.isDebugValue()) {
      DbgMI = &MI;
      continue;
    }
    SUnit *SU = MISUnitMap[&MI];
    assert(SU && "No SUnit mapped to this MI");

    if (RPTracker) {
      RegisterOperands RegOpers;
      RegOpers.collect(MI, *TRI, MRI, TrackLaneMasks, false);
      if (TrackLaneMasks) {
        SlotIndex SlotIdx = LIS->getInstructionIndex(MI);
        RegOpers.adjustLaneLiveness(*LIS, MRI, SlotIdx);
      }
      if (PDiffs != nullptr)
        PDiffs->addInstruction(SU->NodeNum, RegOpers, MRI);

      RPTracker->recedeSkipDebugValues();
      assert(&*RPTracker->getPos() == &MI && "RPTracker in sync");
      RPTracker->recede(RegOpers);
    }

    assert(
        (CanHandleTerminators || (!MI.isTerminator() && !MI.isPosition())) &&
        "Cannot schedule terminators or labels!");

    // Add register-based dependencies (data, anti, and output).
    // For some instructions (calls, returns, inline-asm, etc.) there can
    // be explicit uses and implicit defs, in which case the use will appear
    // on the operand list before the def. Do two passes over the operand
    // list to make sure that defs are processed before any uses.
    bool HasVRegDef = false;
    for (unsigned j = 0, n = MI.getNumOperands(); j != n; ++j) {
      const MachineOperand &MO = MI.getOperand(j);
      if (!MO.isReg() || !MO.isDef())
        continue;
      unsigned Reg = MO.getReg();
      if (TargetRegisterInfo::isPhysicalRegister(Reg)) {
        addPhysRegDeps(SU, j);
      } else if (TargetRegisterInfo::isVirtualRegister(Reg)) {
        HasVRegDef = true;
        addVRegDefDeps(SU, j);
      }
    }
    // Now process all uses.
    for (unsigned j = 0, n = MI.getNumOperands(); j != n; ++j) {
      const MachineOperand &MO = MI.getOperand(j);
      // Only look at use operands.
      // We do not need to check for MO.readsReg() here because subsequent
      // subregister defs will get output dependence edges and need no
      // additional use dependencies.
      if (!MO.isReg() || !MO.isUse())
        continue;
      unsigned Reg = MO.getReg();
      if (TargetRegisterInfo::isPhysicalRegister(Reg)) {
        addPhysRegDeps(SU, j);
      } else if (TargetRegisterInfo::isVirtualRegister(Reg) && MO.readsReg()) {
        addVRegUseDeps(SU, j);
      }
    }

    // If we haven't seen any uses in this scheduling region, create a
    // dependence edge to ExitSU to model the live-out latency. This is required
    // for vreg defs with no in-region use, and prefetches with no vreg def.
    //
    // FIXME: NumDataSuccs would be more precise than NumSuccs here. This
    // check currently relies on being called before adding chain deps.
    if (SU->NumSuccs == 0 && SU->Latency > 1 && (HasVRegDef || MI.mayLoad())) {
      SDep Dep(SU, SDep::Artificial);
      Dep.setLatency(SU->Latency - 1);
      ExitSU.addPred(Dep);
    }

    // Add memory dependencies (Note: isStoreToStackSlot and
    // isLoadFromStackSLot are not usable after stack slots are lowered to
    // actual addresses).

    // This is a barrier event that acts as a pivotal node in the DAG.
    if (isGlobalMemoryObject(AA, &MI)) {

      // Become the barrier chain.
      if (BarrierChain)
        BarrierChain->addPredBarrier(SU);
      BarrierChain = SU;

      DEBUG(dbgs() << "Global memory object and new barrier chain: SU("
            << BarrierChain->NodeNum << ").\n";);

      // Add dependencies against everything below it and clear maps.
      addBarrierChain(Stores);
      addBarrierChain(Loads);
      addBarrierChain(NonAliasStores);
      addBarrierChain(NonAliasLoads);

      continue;
    }

    // If it's not a store or a variant load, we're done.
    if (!MI.mayStore() &&
        !(MI.mayLoad() && !MI.isDereferenceableInvariantLoad(AA)))
      continue;

    // Always add dependecy edge to BarrierChain if present.
    if (BarrierChain)
      BarrierChain->addPredBarrier(SU);

    // Find the underlying objects for MI. The Objs vector is either
    // empty, or filled with the Values of memory locations which this
    // SU depends on. An empty vector means the memory location is
    // unknown, and may alias anything.
    UnderlyingObjectsVector Objs;
    getUnderlyingObjectsForInstr(&MI, MFI, Objs, MF.getDataLayout());

    if (MI.mayStore()) {
      if (Objs.empty()) {
        // An unknown store depends on all stores and loads.
        addChainDependencies(SU, Stores);
        addChainDependencies(SU, NonAliasStores);
        addChainDependencies(SU, Loads);
        addChainDependencies(SU, NonAliasLoads);

        // Map this store to 'UnknownValue'.
        Stores.insert(SU, UnknownValue);
      } else {
        // Add precise dependencies against all previously seen memory
        // accesses mapped to the same Value(s).
        for (const UnderlyingObject &UnderlObj : Objs) {
          ValueType V = UnderlObj.getValue();
          bool ThisMayAlias = UnderlObj.mayAlias();

          // Add dependencies to previous stores and loads mapped to V.
          addChainDependencies(SU, (ThisMayAlias ? Stores : NonAliasStores), V);
          addChainDependencies(SU, (ThisMayAlias ? Loads : NonAliasLoads), V);
        }
        // Update the store map after all chains have been added to avoid adding
        // self-loop edge if multiple underlying objects are present.
        for (const UnderlyingObject &UnderlObj : Objs) {
          ValueType V = UnderlObj.getValue();
          bool ThisMayAlias = UnderlObj.mayAlias();

          // Map this store to V.
          (ThisMayAlias ? Stores : NonAliasStores).insert(SU, V);
        }
        // The store may have dependencies to unanalyzable loads and
        // stores.
        addChainDependencies(SU, Loads, UnknownValue);
        addChainDependencies(SU, Stores, UnknownValue);
      }
    } else { // SU is a load.
      if (Objs.empty()) {
        // An unknown load depends on all stores.
        addChainDependencies(SU, Stores);
        addChainDependencies(SU, NonAliasStores);

        Loads.insert(SU, UnknownValue);
      } else {
        for (const UnderlyingObject &UnderlObj : Objs) {
          ValueType V = UnderlObj.getValue();
          bool ThisMayAlias = UnderlObj.mayAlias();

          // Add precise dependencies against all previously seen stores
          // mapping to the same Value(s).
          addChainDependencies(SU, (ThisMayAlias ? Stores : NonAliasStores), V);

          // Map this load to V.
          (ThisMayAlias ? Loads : NonAliasLoads).insert(SU, V);
        }
        // The load may have dependencies to unanalyzable stores.
        addChainDependencies(SU, Stores, UnknownValue);
      }
    }

    // Reduce maps if they grow huge.
    if (Stores.size() + Loads.size() >= HugeRegion) {
      DEBUG(dbgs() << "Reducing Stores and Loads maps.\n";);
      reduceHugeMemNodeMaps(Stores, Loads, getReductionSize());
    }
    if (NonAliasStores.size() + NonAliasLoads.size() >= HugeRegion) {
      DEBUG(dbgs() << "Reducing NonAliasStores and NonAliasLoads maps.\n";);
      reduceHugeMemNodeMaps(NonAliasStores, NonAliasLoads, getReductionSize());
    }
  }

  if (DbgMI)
    FirstDbgValue = DbgMI;

  Defs.clear();
  Uses.clear();
  CurrentVRegDefs.clear();
  CurrentVRegUses.clear();
}

raw_ostream &llvm::operator<<(raw_ostream &OS, const PseudoSourceValue* PSV) {
  PSV->printCustom(OS);
  return OS;
}

void ScheduleDAGInstrs::Value2SUsMap::dump() {
  for (auto &Itr : *this) {
    if (Itr.first.is<const Value*>()) {
      const Value *V = Itr.first.get<const Value*>();
      if (isa<UndefValue>(V))
        dbgs() << "Unknown";
      else
        V->printAsOperand(dbgs());
    }
    else if (Itr.first.is<const PseudoSourceValue*>())
      dbgs() <<  Itr.first.get<const PseudoSourceValue*>();
    else
      llvm_unreachable("Unknown Value type.");

    dbgs() << " : ";
    dumpSUList(Itr.second);
  }
}

void ScheduleDAGInstrs::reduceHugeMemNodeMaps(Value2SUsMap &stores,
                                              Value2SUsMap &loads, unsigned N) {
  DEBUG(dbgs() << "Before reduction:\nStoring SUnits:\n";
        stores.dump();
        dbgs() << "Loading SUnits:\n";
        loads.dump());

  // Insert all SU's NodeNums into a vector and sort it.
  std::vector<unsigned> NodeNums;
  NodeNums.reserve(stores.size() + loads.size());
  for (auto &I : stores)
    for (auto *SU : I.second)
      NodeNums.push_back(SU->NodeNum);
  for (auto &I : loads)
    for (auto *SU : I.second)
      NodeNums.push_back(SU->NodeNum);
  std::sort(NodeNums.begin(), NodeNums.end());

  // The N last elements in NodeNums will be removed, and the SU with
  // the lowest NodeNum of them will become the new BarrierChain to
  // let the not yet seen SUs have a dependency to the removed SUs.
  assert (N <= NodeNums.size());
  SUnit *newBarrierChain = &SUnits[*(NodeNums.end() - N)];
  if (BarrierChain) {
    // The aliasing and non-aliasing maps reduce independently of each
    // other, but share a common BarrierChain. Check if the
    // newBarrierChain is above the former one. If it is not, it may
    // introduce a loop to use newBarrierChain, so keep the old one.
    if (newBarrierChain->NodeNum < BarrierChain->NodeNum) {
      BarrierChain->addPredBarrier(newBarrierChain);
      BarrierChain = newBarrierChain;
      DEBUG(dbgs() << "Inserting new barrier chain: SU("
            << BarrierChain->NodeNum << ").\n";);
    }
    else
      DEBUG(dbgs() << "Keeping old barrier chain: SU("
            << BarrierChain->NodeNum << ").\n";);
  }
  else
    BarrierChain = newBarrierChain;

  insertBarrierChain(stores);
  insertBarrierChain(loads);

  DEBUG(dbgs() << "After reduction:\nStoring SUnits:\n";
        stores.dump();
        dbgs() << "Loading SUnits:\n";
        loads.dump());
}

void ScheduleDAGInstrs::startBlockForKills(MachineBasicBlock *BB) {
  // Start with no live registers.
  LiveRegs.reset();

  // Examine the live-in regs of all successors.
  for (const MachineBasicBlock *Succ : BB->successors()) {
    for (const auto &LI : Succ->liveins()) {
      // Repeat, for reg and all subregs.
      for (MCSubRegIterator SubRegs(LI.PhysReg, TRI, /*IncludeSelf=*/true);
           SubRegs.isValid(); ++SubRegs)
        LiveRegs.set(*SubRegs);
    }
  }
}

/// \brief If we change a kill flag on the bundle instruction implicit register
/// operands, then we also need to propagate that to any instructions inside
/// the bundle which had the same kill state.
static void toggleBundleKillFlag(MachineInstr *MI, unsigned Reg,
                                 bool NewKillState,
                                 const TargetRegisterInfo *TRI) {
  if (MI->getOpcode() != TargetOpcode::BUNDLE)
    return;

  // Walk backwards from the last instruction in the bundle to the first.
  // Once we set a kill flag on an instruction, we bail out, as otherwise we
  // might set it on too many operands.  We will clear as many flags as we
  // can though.
  MachineBasicBlock::instr_iterator Begin = MI->getIterator();
  MachineBasicBlock::instr_iterator End = getBundleEnd(Begin);
  while (Begin != End) {
    if (NewKillState) {
      if ((--End)->addRegisterKilled(Reg, TRI, /* addIfNotFound= */ false))
         return;
    } else
      (--End)->clearRegisterKills(Reg, TRI);
  }
}

void ScheduleDAGInstrs::toggleKillFlag(MachineInstr &MI, MachineOperand &MO) {
  if (MO.isDebug())
    return;

  // Setting kill flag...
  if (!MO.isKill()) {
    MO.setIsKill(true);
    toggleBundleKillFlag(&MI, MO.getReg(), true, TRI);
    return;
  }

  // If MO itself is live, clear the kill flag...
  if (LiveRegs.test(MO.getReg())) {
    MO.setIsKill(false);
    toggleBundleKillFlag(&MI, MO.getReg(), false, TRI);
    return;
  }

  // If any subreg of MO is live, then create an imp-def for that
  // subreg and keep MO marked as killed.
  MO.setIsKill(false);
  toggleBundleKillFlag(&MI, MO.getReg(), false, TRI);
  bool AllDead = true;
  const unsigned SuperReg = MO.getReg();
  MachineInstrBuilder MIB(MF, &MI);
  for (MCSubRegIterator SubRegs(SuperReg, TRI); SubRegs.isValid(); ++SubRegs) {
    if (LiveRegs.test(*SubRegs)) {
      MIB.addReg(*SubRegs, RegState::ImplicitDefine);
      AllDead = false;
    }
  }

  if(AllDead) {
    MO.setIsKill(true);
    toggleBundleKillFlag(&MI, MO.getReg(), true, TRI);
  }
}

void ScheduleDAGInstrs::fixupKills(MachineBasicBlock *MBB) {
  // FIXME: Reuse the LivePhysRegs utility for this.
  DEBUG(dbgs() << "Fixup kills for BB#" << MBB->getNumber() << '\n');

  LiveRegs.resize(TRI->getNumRegs());
  BitVector killedRegs(TRI->getNumRegs());

  startBlockForKills(MBB);

  // Examine block from end to start...
  unsigned Count = MBB->size();
  for (MachineBasicBlock::iterator I = MBB->end(), E = MBB->begin();
       I != E; --Count) {
    MachineInstr &MI = *--I;
    if (MI.isDebugValue())
      continue;

    // Update liveness.  Registers that are defed but not used in this
    // instruction are now dead. Mark register and all subregs as they
    // are completely defined.
    for (unsigned i = 0, e = MI.getNumOperands(); i != e; ++i) {
      MachineOperand &MO = MI.getOperand(i);
      if (MO.isRegMask())
        LiveRegs.clearBitsNotInMask(MO.getRegMask());
      if (!MO.isReg()) continue;
      unsigned Reg = MO.getReg();
      if (Reg == 0) continue;
      if (!MO.isDef()) continue;
      // Ignore two-addr defs.
      if (MI.isRegTiedToUseOperand(i)) continue;

      // Repeat for reg and all subregs.
      for (MCSubRegIterator SubRegs(Reg, TRI, /*IncludeSelf=*/true);
           SubRegs.isValid(); ++SubRegs)
        LiveRegs.reset(*SubRegs);
    }

    // Examine all used registers and set/clear kill flag. When a
    // register is used multiple times we only set the kill flag on
    // the first use. Don't set kill flags on undef operands.
    killedRegs.reset();

    // toggleKillFlag can append new operands (implicit defs), so using
    // a range-based loop is not safe. The new operands will be appended
    // at the end of the operand list and they don't need to be visited,
    // so iterating until the currently last operand is ok.
    for (unsigned i = 0, e = MI.getNumOperands(); i != e; ++i) {
      MachineOperand &MO = MI.getOperand(i);
      if (!MO.isReg() || !MO.isUse() || MO.isUndef()) continue;
      unsigned Reg = MO.getReg();
      if ((Reg == 0) || MRI.isReserved(Reg)) continue;

      bool kill = false;
      if (!killedRegs.test(Reg)) {
        kill = true;
        // A register is not killed if any subregs are live...
        for (MCSubRegIterator SubRegs(Reg, TRI); SubRegs.isValid(); ++SubRegs) {
          if (LiveRegs.test(*SubRegs)) {
            kill = false;
            break;
          }
        }

        // If subreg is not live, then register is killed if it became
        // live in this instruction
        if (kill)
          kill = !LiveRegs.test(Reg);
      }

      if (MO.isKill() != kill) {
        DEBUG(dbgs() << "Fixing " << MO << " in ");
        toggleKillFlag(MI, MO);
        DEBUG(MI.dump());
        DEBUG({
          if (MI.getOpcode() == TargetOpcode::BUNDLE) {
            MachineBasicBlock::instr_iterator Begin = MI.getIterator();
            MachineBasicBlock::instr_iterator End = getBundleEnd(Begin);
            while (++Begin != End)
              DEBUG(Begin->dump());
          }
        });
      }

      killedRegs.set(Reg);
    }

    // Mark any used register (that is not using undef) and subregs as
    // now live...
    for (const MachineOperand &MO : MI.operands()) {
      if (!MO.isReg() || !MO.isUse() || MO.isUndef()) continue;
      unsigned Reg = MO.getReg();
      if ((Reg == 0) || MRI.isReserved(Reg)) continue;

      for (MCSubRegIterator SubRegs(Reg, TRI, /*IncludeSelf=*/true);
           SubRegs.isValid(); ++SubRegs)
        LiveRegs.set(*SubRegs);
    }
  }
}

void ScheduleDAGInstrs::dumpNode(const SUnit *SU) const {
  // Cannot completely remove virtual function even in release mode.
#if !defined(NDEBUG) || defined(LLVM_ENABLE_DUMP)
  SU->getInstr()->dump();
#endif
}

std::string ScheduleDAGInstrs::getGraphNodeLabel(const SUnit *SU) const {
  std::string s;
  raw_string_ostream oss(s);
  if (SU == &EntrySU)
    oss << "<entry>";
  else if (SU == &ExitSU)
    oss << "<exit>";
  else
    SU->getInstr()->print(oss, /*SkipOpers=*/true);
  return oss.str();
}

/// Return the basic block label. It is not necessarilly unique because a block
/// contains multiple scheduling regions. But it is fine for visualization.
std::string ScheduleDAGInstrs::getDAGName() const {
  return "dag." + BB->getFullName();
}

//===----------------------------------------------------------------------===//
// SchedDFSResult Implementation
//===----------------------------------------------------------------------===//

namespace llvm {
/// Internal state used to compute SchedDFSResult.
class SchedDFSImpl {
  SchedDFSResult &R;

  /// Join DAG nodes into equivalence classes by their subtree.
  IntEqClasses SubtreeClasses;
  /// List PredSU, SuccSU pairs that represent data edges between subtrees.
  std::vector<std::pair<const SUnit*, const SUnit*> > ConnectionPairs;

  struct RootData {
    unsigned NodeID;
    unsigned ParentNodeID;  ///< Parent node (member of the parent subtree).
    unsigned SubInstrCount; ///< Instr count in this tree only, not children.

    RootData(unsigned id): NodeID(id),
                           ParentNodeID(SchedDFSResult::InvalidSubtreeID),
                           SubInstrCount(0) {}

    unsigned getSparseSetIndex() const { return NodeID; }
  };

  SparseSet<RootData> RootSet;

public:
  SchedDFSImpl(SchedDFSResult &r): R(r), SubtreeClasses(R.DFSNodeData.size()) {
    RootSet.setUniverse(R.DFSNodeData.size());
  }

  /// Returns true if this node been visited by the DFS traversal.
  ///
  /// During visitPostorderNode the Node's SubtreeID is assigned to the Node
  /// ID. Later, SubtreeID is updated but remains valid.
  bool isVisited(const SUnit *SU) const {
    return R.DFSNodeData[SU->NodeNum].SubtreeID
      != SchedDFSResult::InvalidSubtreeID;
  }

  /// Initializes this node's instruction count. We don't need to flag the node
  /// visited until visitPostorder because the DAG cannot have cycles.
  void visitPreorder(const SUnit *SU) {
    R.DFSNodeData[SU->NodeNum].InstrCount =
      SU->getInstr()->isTransient() ? 0 : 1;
  }

  /// Called once for each node after all predecessors are visited. Revisit this
  /// node's predecessors and potentially join them now that we know the ILP of
  /// the other predecessors.
  void visitPostorderNode(const SUnit *SU) {
    // Mark this node as the root of a subtree. It may be joined with its
    // successors later.
    R.DFSNodeData[SU->NodeNum].SubtreeID = SU->NodeNum;
    RootData RData(SU->NodeNum);
    RData.SubInstrCount = SU->getInstr()->isTransient() ? 0 : 1;

    // If any predecessors are still in their own subtree, they either cannot be
    // joined or are large enough to remain separate. If this parent node's
    // total instruction count is not greater than a child subtree by at least
    // the subtree limit, then try to join it now since splitting subtrees is
    // only useful if multiple high-pressure paths are possible.
    unsigned InstrCount = R.DFSNodeData[SU->NodeNum].InstrCount;
    for (const SDep &PredDep : SU->Preds) {
      if (PredDep.getKind() != SDep::Data)
        continue;
      unsigned PredNum = PredDep.getSUnit()->NodeNum;
      if ((InstrCount - R.DFSNodeData[PredNum].InstrCount) < R.SubtreeLimit)
        joinPredSubtree(PredDep, SU, /*CheckLimit=*/false);

      // Either link or merge the TreeData entry from the child to the parent.
      if (R.DFSNodeData[PredNum].SubtreeID == PredNum) {
        // If the predecessor's parent is invalid, this is a tree edge and the
        // current node is the parent.
        if (RootSet[PredNum].ParentNodeID == SchedDFSResult::InvalidSubtreeID)
          RootSet[PredNum].ParentNodeID = SU->NodeNum;
      }
      else if (RootSet.count(PredNum)) {
        // The predecessor is not a root, but is still in the root set. This
        // must be the new parent that it was just joined to. Note that
        // RootSet[PredNum].ParentNodeID may either be invalid or may still be
        // set to the original parent.
        RData.SubInstrCount += RootSet[PredNum].SubInstrCount;
        RootSet.erase(PredNum);
      }
    }
    RootSet[SU->NodeNum] = RData;
  }

  /// \brief Called once for each tree edge after calling visitPostOrderNode on
  /// the predecessor. Increment the parent node's instruction count and
  /// preemptively join this subtree to its parent's if it is small enough.
  void visitPostorderEdge(const SDep &PredDep, const SUnit *Succ) {
    R.DFSNodeData[Succ->NodeNum].InstrCount
      += R.DFSNodeData[PredDep.getSUnit()->NodeNum].InstrCount;
    joinPredSubtree(PredDep, Succ);
  }

  /// Adds a connection for cross edges.
  void visitCrossEdge(const SDep &PredDep, const SUnit *Succ) {
    ConnectionPairs.push_back(std::make_pair(PredDep.getSUnit(), Succ));
  }

  /// Sets each node's subtree ID to the representative ID and record
  /// connections between trees.
  void finalize() {
    SubtreeClasses.compress();
    R.DFSTreeData.resize(SubtreeClasses.getNumClasses());
    assert(SubtreeClasses.getNumClasses() == RootSet.size()
           && "number of roots should match trees");
    for (const RootData &Root : RootSet) {
      unsigned TreeID = SubtreeClasses[Root.NodeID];
      if (Root.ParentNodeID != SchedDFSResult::InvalidSubtreeID)
        R.DFSTreeData[TreeID].ParentTreeID = SubtreeClasses[Root.ParentNodeID];
      R.DFSTreeData[TreeID].SubInstrCount = Root.SubInstrCount;
      // Note that SubInstrCount may be greater than InstrCount if we joined
      // subtrees across a cross edge. InstrCount will be attributed to the
      // original parent, while SubInstrCount will be attributed to the joined
      // parent.
    }
    R.SubtreeConnections.resize(SubtreeClasses.getNumClasses());
    R.SubtreeConnectLevels.resize(SubtreeClasses.getNumClasses());
    DEBUG(dbgs() << R.getNumSubtrees() << " subtrees:\n");
    for (unsigned Idx = 0, End = R.DFSNodeData.size(); Idx != End; ++Idx) {
      R.DFSNodeData[Idx].SubtreeID = SubtreeClasses[Idx];
      DEBUG(dbgs() << "  SU(" << Idx << ") in tree "
            << R.DFSNodeData[Idx].SubtreeID << '\n');
    }
    for (const std::pair<const SUnit*, const SUnit*> &P : ConnectionPairs) {
      unsigned PredTree = SubtreeClasses[P.first->NodeNum];
      unsigned SuccTree = SubtreeClasses[P.second->NodeNum];
      if (PredTree == SuccTree)
        continue;
      unsigned Depth = P.first->getDepth();
      addConnection(PredTree, SuccTree, Depth);
      addConnection(SuccTree, PredTree, Depth);
    }
  }

protected:
  /// Joins the predecessor subtree with the successor that is its DFS parent.
  /// Applies some heuristics before joining.
  bool joinPredSubtree(const SDep &PredDep, const SUnit *Succ,
                       bool CheckLimit = true) {
    assert(PredDep.getKind() == SDep::Data && "Subtrees are for data edges");

    // Check if the predecessor is already joined.
    const SUnit *PredSU = PredDep.getSUnit();
    unsigned PredNum = PredSU->NodeNum;
    if (R.DFSNodeData[PredNum].SubtreeID != PredNum)
      return false;

    // Four is the magic number of successors before a node is considered a
    // pinch point.
    unsigned NumDataSucs = 0;
    for (const SDep &SuccDep : PredSU->Succs) {
      if (SuccDep.getKind() == SDep::Data) {
        if (++NumDataSucs >= 4)
          return false;
      }
    }
    if (CheckLimit && R.DFSNodeData[PredNum].InstrCount > R.SubtreeLimit)
      return false;
    R.DFSNodeData[PredNum].SubtreeID = Succ->NodeNum;
    SubtreeClasses.join(Succ->NodeNum, PredNum);
    return true;
  }

  /// Called by finalize() to record a connection between trees.
  void addConnection(unsigned FromTree, unsigned ToTree, unsigned Depth) {
    if (!Depth)
      return;

    do {
      SmallVectorImpl<SchedDFSResult::Connection> &Connections =
        R.SubtreeConnections[FromTree];
      for (SchedDFSResult::Connection &C : Connections) {
        if (C.TreeID == ToTree) {
          C.Level = std::max(C.Level, Depth);
          return;
        }
      }
      Connections.push_back(SchedDFSResult::Connection(ToTree, Depth));
      FromTree = R.DFSTreeData[FromTree].ParentTreeID;
    } while (FromTree != SchedDFSResult::InvalidSubtreeID);
  }
};
} // end namespace llvm

namespace {
/// Manage the stack used by a reverse depth-first search over the DAG.
class SchedDAGReverseDFS {
  std::vector<std::pair<const SUnit*, SUnit::const_pred_iterator> > DFSStack;
public:
  bool isComplete() const { return DFSStack.empty(); }

  void follow(const SUnit *SU) {
    DFSStack.push_back(std::make_pair(SU, SU->Preds.begin()));
  }
  void advance() { ++DFSStack.back().second; }

  const SDep *backtrack() {
    DFSStack.pop_back();
    return DFSStack.empty() ? nullptr : std::prev(DFSStack.back().second);
  }

  const SUnit *getCurr() const { return DFSStack.back().first; }

  SUnit::const_pred_iterator getPred() const { return DFSStack.back().second; }

  SUnit::const_pred_iterator getPredEnd() const {
    return getCurr()->Preds.end();
  }
};
} // anonymous

static bool hasDataSucc(const SUnit *SU) {
  for (const SDep &SuccDep : SU->Succs) {
    if (SuccDep.getKind() == SDep::Data &&
        !SuccDep.getSUnit()->isBoundaryNode())
      return true;
  }
  return false;
}

/// Computes an ILP metric for all nodes in the subDAG reachable via depth-first
/// search from this root.
void SchedDFSResult::compute(ArrayRef<SUnit> SUnits) {
  if (!IsBottomUp)
    llvm_unreachable("Top-down ILP metric is unimplemnted");

  SchedDFSImpl Impl(*this);
  for (const SUnit &SU : SUnits) {
    if (Impl.isVisited(&SU) || hasDataSucc(&SU))
      continue;

    SchedDAGReverseDFS DFS;
    Impl.visitPreorder(&SU);
    DFS.follow(&SU);
    for (;;) {
      // Traverse the leftmost path as far as possible.
      while (DFS.getPred() != DFS.getPredEnd()) {
        const SDep &PredDep = *DFS.getPred();
        DFS.advance();
        // Ignore non-data edges.
        if (PredDep.getKind() != SDep::Data
            || PredDep.getSUnit()->isBoundaryNode()) {
          continue;
        }
        // An already visited edge is a cross edge, assuming an acyclic DAG.
        if (Impl.isVisited(PredDep.getSUnit())) {
          Impl.visitCrossEdge(PredDep, DFS.getCurr());
          continue;
        }
        Impl.visitPreorder(PredDep.getSUnit());
        DFS.follow(PredDep.getSUnit());
      }
      // Visit the top of the stack in postorder and backtrack.
      const SUnit *Child = DFS.getCurr();
      const SDep *PredDep = DFS.backtrack();
      Impl.visitPostorderNode(Child);
      if (PredDep)
        Impl.visitPostorderEdge(*PredDep, DFS.getCurr());
      if (DFS.isComplete())
        break;
    }
  }
  Impl.finalize();
}

/// The root of the given SubtreeID was just scheduled. For all subtrees
/// connected to this tree, record the depth of the connection so that the
/// nearest connected subtrees can be prioritized.
void SchedDFSResult::scheduleTree(unsigned SubtreeID) {
  for (const Connection &C : SubtreeConnections[SubtreeID]) {
    SubtreeConnectLevels[C.TreeID] =
      std::max(SubtreeConnectLevels[C.TreeID], C.Level);
    DEBUG(dbgs() << "  Tree: " << C.TreeID
          << " @" << SubtreeConnectLevels[C.TreeID] << '\n');
  }
}

#if !defined(NDEBUG) || defined(LLVM_ENABLE_DUMP)
LLVM_DUMP_METHOD void ILPValue::print(raw_ostream &OS) const {
  OS << InstrCount << " / " << Length << " = ";
  if (!Length)
    OS << "BADILP";
  else
    OS << format("%g", ((double)InstrCount / Length));
}

LLVM_DUMP_METHOD void ILPValue::dump() const {
  dbgs() << *this << '\n';
}

namespace llvm {

LLVM_DUMP_METHOD
raw_ostream &operator<<(raw_ostream &OS, const ILPValue &Val) {
  Val.print(OS);
  return OS;
}

} // end namespace llvm
#endif<|MERGE_RESOLUTION|>--- conflicted
+++ resolved
@@ -537,75 +537,10 @@
          (MI->hasOrderedMemoryRef() && !MI->isDereferenceableInvariantLoad(AA));
 }
 
-<<<<<<< HEAD
 namespace llvm {
 
-/// This returns true if the two MIs need a chain edge between them.
-/// This is called on normal stores and loads.
-bool MIsNeedChainEdge(AliasAnalysis *AA, const MachineFrameInfo *MFI,
-                      const DataLayout &DL, MachineInstr *MIa,
-                      MachineInstr *MIb) {
-  const MachineFunction *MF = MIa->getParent()->getParent();
-  const TargetInstrInfo *TII = MF->getSubtarget().getInstrInfo();
-
-  assert ((MIa->mayStore() || MIb->mayStore()) &&
-          "Dependency checked between two loads");
-
-  // Let the target decide if memory accesses cannot possibly overlap.
-  if (TII->areMemAccessesTriviallyDisjoint(*MIa, *MIb, AA))
-    return false;
-
-  // To this point analysis is generic. From here on we do need AA.
-  if (!AA)
-    return true;
-
-  // FIXME: Need to handle multiple memory operands to support all targets.
-  if (!MIa->hasOneMemOperand() || !MIb->hasOneMemOperand())
-    return true;
-
-  MachineMemOperand *MMOa = *MIa->memoperands_begin();
-  MachineMemOperand *MMOb = *MIb->memoperands_begin();
-
-  if (!MMOa->getValue() || !MMOb->getValue())
-    return true;
-
-  // The following interface to AA is fashioned after DAGCombiner::isAlias
-  // and operates with MachineMemOperand offset with some important
-  // assumptions:
-  //   - LLVM fundamentally assumes flat address spaces.
-  //   - MachineOperand offset can *only* result from legalization and
-  //     cannot affect queries other than the trivial case of overlap
-  //     checking.
-  //   - These offsets never wrap and never step outside
-  //     of allocated objects.
-  //   - There should never be any negative offsets here.
-  //
-  // FIXME: Modify API to hide this math from "user"
-  // FIXME: Even before we go to AA we can reason locally about some
-  // memory objects. It can save compile time, and possibly catch some
-  // corner cases not currently covered.
-
-  assert ((MMOa->getOffset() >= 0) && "Negative MachineMemOperand offset");
-  assert ((MMOb->getOffset() >= 0) && "Negative MachineMemOperand offset");
-
-  int64_t MinOffset = std::min(MMOa->getOffset(), MMOb->getOffset());
-  int64_t Overlapa = MMOa->getSize() + MMOa->getOffset() - MinOffset;
-  int64_t Overlapb = MMOb->getSize() + MMOb->getOffset() - MinOffset;
-
-  AliasResult AAResult =
-      AA->alias(MemoryLocation(MMOa->getValue(), Overlapa,
-                               UseTBAA ? MMOa->getAAInfo() : AAMDNodes()),
-                MemoryLocation(MMOb->getValue(), Overlapb,
-                               UseTBAA ? MMOb->getAAInfo() : AAMDNodes()));
-
-  return (AAResult != NoAlias);
-}
 
 } // namespace llvm
-
-/// Check whether two objects need a chain edge and add it if needed.
-=======
->>>>>>> ac1a2173
 void ScheduleDAGInstrs::addChainDependency (SUnit *SUa, SUnit *SUb,
                                             unsigned Latency) {
   if (SUa->getInstr()->mayAlias(AAForDep, *SUb->getInstr(), UseTBAA)) {
