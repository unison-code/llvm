//===- MIRPrinter.cpp - MIR serialization format printer ------------------===//
//
//                     The LLVM Compiler Infrastructure
//
// This file is distributed under the University of Illinois Open Source
// License. See LICENSE.TXT for details.
//
//===----------------------------------------------------------------------===//
//
// This file implements the class that prints out the LLVM IR and machine
// functions using the MIR serialization format.
//
//===----------------------------------------------------------------------===//

#include "llvm/ADT/DenseMap.h"
#include "llvm/ADT/None.h"
#include "llvm/ADT/SmallBitVector.h"
#include "llvm/ADT/SmallPtrSet.h"
#include "llvm/ADT/SmallVector.h"
#include "llvm/ADT/STLExtras.h"
#include "llvm/ADT/StringExtras.h"
#include "llvm/ADT/StringRef.h"
#include "llvm/ADT/Twine.h"
#include "llvm/CodeGen/GlobalISel/RegisterBank.h"
#include "llvm/CodeGen/MachineBasicBlock.h"
#include "llvm/CodeGen/MachineConstantPool.h"
#include "llvm/CodeGen/MachineFrameInfo.h"
#include "llvm/CodeGen/MachineFunction.h"
#include "llvm/CodeGen/MachineInstr.h"
#include "llvm/CodeGen/MachineJumpTableInfo.h"
#include "llvm/CodeGen/MachineMemOperand.h"
#include "llvm/CodeGen/MachineOperand.h"
#include "llvm/CodeGen/MachineRegisterInfo.h"
#include "llvm/CodeGen/MIRPrinter.h"
#include "llvm/CodeGen/MIRYamlMapping.h"
#include "llvm/CodeGen/PseudoSourceValue.h"
#include "llvm/IR/BasicBlock.h"
#include "llvm/IR/Constants.h"
#include "llvm/IR/DebugInfo.h"
#include "llvm/IR/DebugLoc.h"
#include "llvm/IR/Function.h"
#include "llvm/IR/GlobalValue.h"
#include "llvm/IR/InstrTypes.h"
#include "llvm/IR/Instructions.h"
#include "llvm/IR/Intrinsics.h"
#include "llvm/IR/IRPrintingPasses.h"
#include "llvm/IR/Module.h"
#include "llvm/IR/ModuleSlotTracker.h"
#include "llvm/IR/Value.h"
#include "llvm/MC/LaneBitmask.h"
#include "llvm/MC/MCDwarf.h"
#include "llvm/MC/MCSymbol.h"
#include "llvm/Support/AtomicOrdering.h"
#include "llvm/Support/BranchProbability.h"
#include "llvm/Support/Casting.h"
#include "llvm/Support/CommandLine.h"
#include "llvm/Support/ErrorHandling.h"
#include "llvm/Support/Format.h"
#include "llvm/Support/LowLevelTypeImpl.h"
#include "llvm/Support/raw_ostream.h"
#include "llvm/Support/YAMLTraits.h"
#include "llvm/Target/TargetInstrInfo.h"
#include "llvm/Target/TargetIntrinsicInfo.h"
#include "llvm/Target/TargetMachine.h"
#include "llvm/Target/TargetRegisterInfo.h"
#include "llvm/Target/TargetSubtargetInfo.h"
#include <algorithm>
#include <cassert>
#include <cinttypes>
#include <cstdint>
#include <iterator>
#include <string>
#include <utility>
#include <vector>

using namespace llvm;

static cl::opt<bool> SimplifyMIR("simplify-mir",
    cl::desc("Leave out unnecessary information when printing MIR"));

namespace {

/// This structure describes how to print out stack object references.
struct FrameIndexOperand {
  std::string Name;
  unsigned ID;
  bool IsFixed;

  FrameIndexOperand(StringRef Name, unsigned ID, bool IsFixed)
      : Name(Name.str()), ID(ID), IsFixed(IsFixed) {}

  /// Return an ordinary stack object reference.
  static FrameIndexOperand create(StringRef Name, unsigned ID) {
    return FrameIndexOperand(Name, ID, /*IsFixed=*/false);
  }

  /// Return a fixed stack object reference.
  static FrameIndexOperand createFixed(unsigned ID) {
    return FrameIndexOperand("", ID, /*IsFixed=*/true);
  }
};

} // end anonymous namespace

namespace llvm {

/// This class prints out the machine functions using the MIR serialization
/// format.
class MIRPrinter {
  raw_ostream &OS;
  DenseMap<const uint32_t *, unsigned> RegisterMaskIds;
  /// Maps from stack object indices to operand indices which will be used when
  /// printing frame index machine operands.
  DenseMap<int, FrameIndexOperand> StackObjectOperandMapping;
  MIRAuxiliaryInfo Info;

public:
  MIRPrinter(raw_ostream &OS, MIRAuxiliaryInfo &Info) : OS(OS), Info(Info) {}

  void print(const MachineFunction &MF);

  void convert(yaml::MachineFunction &MF, const MachineRegisterInfo &RegInfo,
               const TargetRegisterInfo *TRI);
  void convert(ModuleSlotTracker &MST, yaml::MachineFrameInfo &YamlMFI,
               const MachineFrameInfo &MFI);
  void convert(yaml::MachineFunction &MF,
               const MachineConstantPool &ConstantPool);
  void convert(ModuleSlotTracker &MST, yaml::MachineJumpTable &YamlJTI,
               const MachineJumpTableInfo &JTI);
  void convertStackObjects(yaml::MachineFunction &YMF,
                           const MachineFunction &MF, ModuleSlotTracker &MST);

private:
  void initRegisterMaskIds(const MachineFunction &MF);
};

/// This class prints out the machine instructions using the MIR serialization
/// format.
class MIPrinter {
  raw_ostream &OS;
  ModuleSlotTracker &MST;
  const DenseMap<const uint32_t *, unsigned> &RegisterMaskIds;
  const DenseMap<int, FrameIndexOperand> &StackObjectOperandMapping;
<<<<<<< HEAD
  MIRAuxiliaryInfo Info;
=======
  /// Synchronization scope names registered with LLVMContext.
  SmallVector<StringRef, 8> SSNs;

  bool canPredictBranchProbabilities(const MachineBasicBlock &MBB) const;
  bool canPredictSuccessors(const MachineBasicBlock &MBB) const;
>>>>>>> 4bd72a82

public:
  MIPrinter(raw_ostream &OS, ModuleSlotTracker &MST,
            const DenseMap<const uint32_t *, unsigned> &RegisterMaskIds,
            const DenseMap<int, FrameIndexOperand> &StackObjectOperandMapping,
            MIRAuxiliaryInfo &Info)
      : OS(OS), MST(MST), RegisterMaskIds(RegisterMaskIds),
        StackObjectOperandMapping(StackObjectOperandMapping),
        Info(Info) {}

  void print(const MachineBasicBlock &MBB);

  void print(const MachineInstr &MI);
  void printMBBReference(const MachineBasicBlock &MBB);
  void printIRBlockReference(const BasicBlock &BB);
  void printIRValueReference(const Value &V);
  void printStackObjectReference(int FrameIndex);
  void printOffset(int64_t Offset);
  void printTargetFlags(const MachineOperand &Op);
  void print(const MachineOperand &Op, const TargetRegisterInfo *TRI,
             unsigned I, bool ShouldPrintRegisterTies,
             LLT TypeToPrint, bool IsDef = false);
  void print(const LLVMContext &Context, const TargetInstrInfo &TII,
             const MachineMemOperand &Op);
  void printSyncScope(const LLVMContext &Context, SyncScope::ID SSID);

  void print(const MCCFIInstruction &CFI, const TargetRegisterInfo *TRI);
};

} // end namespace llvm

namespace llvm {
namespace yaml {

/// This struct serializes the LLVM IR module.
template <> struct BlockScalarTraits<Module> {
  static void output(const Module &Mod, void *Ctxt, raw_ostream &OS) {
    Mod.print(OS, nullptr);
  }

  static StringRef input(StringRef Str, void *Ctxt, Module &Mod) {
    llvm_unreachable("LLVM Module is supposed to be parsed separately");
    return "";
  }
};

} // end namespace yaml
} // end namespace llvm

static void printReg(unsigned Reg, raw_ostream &OS,
                     const TargetRegisterInfo *TRI) {
  // TODO: Print Stack Slots.
  if (!Reg)
    OS << '_';
  else if (TargetRegisterInfo::isVirtualRegister(Reg))
    OS << '%' << TargetRegisterInfo::virtReg2Index(Reg);
  else if (Reg < TRI->getNumRegs())
    OS << '%' << StringRef(TRI->getName(Reg)).lower();
  else
    llvm_unreachable("Can't print this kind of register yet");
}

static void printReg(unsigned Reg, yaml::StringValue &Dest,
                     const TargetRegisterInfo *TRI) {
  raw_string_ostream OS(Dest.Value);
  printReg(Reg, OS, TRI);
}

void MIRPrinter::print(const MachineFunction &MF) {
  initRegisterMaskIds(MF);

  yaml::MachineFunction YamlMF;
  YamlMF.Name = MF.getName();
  YamlMF.Alignment = MF.getAlignment();
  YamlMF.ExposesReturnsTwice = MF.exposesReturnsTwice();

  YamlMF.Legalized = MF.getProperties().hasProperty(
      MachineFunctionProperties::Property::Legalized);
  YamlMF.RegBankSelected = MF.getProperties().hasProperty(
      MachineFunctionProperties::Property::RegBankSelected);
  YamlMF.Selected = MF.getProperties().hasProperty(
      MachineFunctionProperties::Property::Selected);

  convert(YamlMF, MF.getRegInfo(), MF.getSubtarget().getRegisterInfo());
  ModuleSlotTracker MST(MF.getFunction()->getParent());
  MST.incorporateFunction(*MF.getFunction());
  convert(MST, YamlMF.FrameInfo, MF.getFrameInfo());
  convertStackObjects(YamlMF, MF, MST);
  if (const auto *ConstantPool = MF.getConstantPool())
    convert(YamlMF, *ConstantPool);
  if (const auto *JumpTableInfo = MF.getJumpTableInfo())
    convert(MST, YamlMF.JumpTableInfo, *JumpTableInfo);
  raw_string_ostream StrOS(YamlMF.Body.Value.Value);
  bool IsNewlineNeeded = false;
  for (const auto &MBB : MF) {
    if (IsNewlineNeeded)
      StrOS << "\n";
    MIPrinter(StrOS, MST, RegisterMaskIds, StackObjectOperandMapping, Info)
        .print(MBB);
    IsNewlineNeeded = true;
  }
  StrOS.flush();
  yaml::Output Out(OS);
  if (!SimplifyMIR)
      Out.setWriteDefaultValues(true);
  Out << YamlMF;
}

static void printCustomRegMask(const uint32_t *RegMask, raw_ostream &OS,
                               const TargetRegisterInfo *TRI) {
  assert(RegMask && "Can't print an empty register mask");
  OS << StringRef("CustomRegMask(");

  bool IsRegInRegMaskFound = false;
  for (int I = 0, E = TRI->getNumRegs(); I < E; I++) {
    // Check whether the register is asserted in regmask.
    if (RegMask[I / 32] & (1u << (I % 32))) {
      if (IsRegInRegMaskFound)
        OS << ',';
      printReg(I, OS, TRI);
      IsRegInRegMaskFound = true;
    }
  }

  OS << ')';
}

void MIRPrinter::convert(yaml::MachineFunction &MF,
                         const MachineRegisterInfo &RegInfo,
                         const TargetRegisterInfo *TRI) {
  MF.TracksRegLiveness = RegInfo.tracksLiveness();

  // Print the virtual register definitions.
  for (unsigned I = 0, E = RegInfo.getNumVirtRegs(); I < E; ++I) {
    unsigned Reg = TargetRegisterInfo::index2VirtReg(I);
    yaml::VirtualRegisterDefinition VReg;
    VReg.ID = I;
    if (RegInfo.getRegClassOrNull(Reg))
      VReg.Class =
          StringRef(TRI->getRegClassName(RegInfo.getRegClass(Reg))).lower();
    else if (RegInfo.getRegBankOrNull(Reg))
      VReg.Class = StringRef(RegInfo.getRegBankOrNull(Reg)->getName()).lower();
    else {
      VReg.Class = std::string("_");
      assert((RegInfo.def_empty(Reg) || RegInfo.getType(Reg).isValid()) &&
             "Generic registers must have a valid type");
    }
    unsigned PreferredReg = RegInfo.getSimpleHint(Reg);
    if (PreferredReg)
      printReg(PreferredReg, VReg.PreferredRegister, TRI);
    MF.VirtualRegisters.push_back(VReg);
  }

  // Print the live ins.
  for (auto I = RegInfo.livein_begin(), E = RegInfo.livein_end(); I != E; ++I) {
    yaml::MachineFunctionLiveIn LiveIn;
    printReg(I->first, LiveIn.Register, TRI);
    if (I->second)
      printReg(I->second, LiveIn.VirtualRegister, TRI);
    MF.LiveIns.push_back(LiveIn);
  }

  // Prints the callee saved registers.
  if (RegInfo.isUpdatedCSRsInitialized()) {
    const MCPhysReg *CalleeSavedRegs = RegInfo.getCalleeSavedRegs();
    std::vector<yaml::FlowStringValue> CalleeSavedRegisters;
    for (const MCPhysReg *I = CalleeSavedRegs; *I; ++I) {
      yaml::FlowStringValue Reg;
      printReg(*I, Reg, TRI);
      CalleeSavedRegisters.push_back(Reg);
    }
    MF.CalleeSavedRegisters = CalleeSavedRegisters;
  }
}

void MIRPrinter::convert(ModuleSlotTracker &MST,
                         yaml::MachineFrameInfo &YamlMFI,
                         const MachineFrameInfo &MFI) {
  YamlMFI.IsFrameAddressTaken = MFI.isFrameAddressTaken();
  YamlMFI.IsReturnAddressTaken = MFI.isReturnAddressTaken();
  YamlMFI.HasStackMap = MFI.hasStackMap();
  YamlMFI.HasPatchPoint = MFI.hasPatchPoint();
  YamlMFI.StackSize = MFI.getStackSize();
  YamlMFI.OffsetAdjustment = MFI.getOffsetAdjustment();
  YamlMFI.MaxAlignment = MFI.getMaxAlignment();
  YamlMFI.AdjustsStack = MFI.adjustsStack();
  YamlMFI.HasCalls = MFI.hasCalls();
  YamlMFI.MaxCallFrameSize = MFI.isMaxCallFrameSizeComputed()
    ? MFI.getMaxCallFrameSize() : ~0u;
  YamlMFI.HasOpaqueSPAdjustment = MFI.hasOpaqueSPAdjustment();
  YamlMFI.HasVAStart = MFI.hasVAStart();
  YamlMFI.HasMustTailInVarArgFunc = MFI.hasMustTailInVarArgFunc();
  if (MFI.getSavePoint()) {
    raw_string_ostream StrOS(YamlMFI.SavePoint.Value);
    MIPrinter(StrOS, MST, RegisterMaskIds, StackObjectOperandMapping, Info)
        .printMBBReference(*MFI.getSavePoint());
  }
  if (MFI.getRestorePoint()) {
    raw_string_ostream StrOS(YamlMFI.RestorePoint.Value);
    MIPrinter(StrOS, MST, RegisterMaskIds, StackObjectOperandMapping, Info)
        .printMBBReference(*MFI.getRestorePoint());
  }
}

void MIRPrinter::convertStackObjects(yaml::MachineFunction &YMF,
                                     const MachineFunction &MF,
                                     ModuleSlotTracker &MST) {
  const MachineFrameInfo &MFI = MF.getFrameInfo();
  const TargetRegisterInfo *TRI = MF.getSubtarget().getRegisterInfo();
  // Process fixed stack objects.
  unsigned ID = 0;
  for (int I = MFI.getObjectIndexBegin(); I < 0; ++I) {
    if (MFI.isDeadObjectIndex(I))
      continue;

    yaml::FixedMachineStackObject YamlObject;
    YamlObject.ID = ID;
    YamlObject.Type = MFI.isSpillSlotObjectIndex(I)
                          ? yaml::FixedMachineStackObject::SpillSlot
                          : yaml::FixedMachineStackObject::DefaultType;
    YamlObject.Offset = MFI.getObjectOffset(I);
    YamlObject.Size = MFI.getObjectSize(I);
    YamlObject.Alignment = MFI.getObjectAlignment(I);
    YamlObject.StackID = MFI.getStackID(I);
    YamlObject.IsImmutable = MFI.isImmutableObjectIndex(I);
    YamlObject.IsAliased = MFI.isAliasedObjectIndex(I);
    YMF.FixedStackObjects.push_back(YamlObject);
    StackObjectOperandMapping.insert(
        std::make_pair(I, FrameIndexOperand::createFixed(ID++)));
  }

  // Process ordinary stack objects.
  ID = 0;
  for (int I = 0, E = MFI.getObjectIndexEnd(); I < E; ++I) {
    if (MFI.isDeadObjectIndex(I))
      continue;

    yaml::MachineStackObject YamlObject;
    YamlObject.ID = ID;
    if (const auto *Alloca = MFI.getObjectAllocation(I))
      YamlObject.Name.Value =
          Alloca->hasName() ? Alloca->getName() : "<unnamed alloca>";
    YamlObject.Type = MFI.isSpillSlotObjectIndex(I)
                          ? yaml::MachineStackObject::SpillSlot
                          : MFI.isVariableSizedObjectIndex(I)
                                ? yaml::MachineStackObject::VariableSized
                                : yaml::MachineStackObject::DefaultType;
    YamlObject.Offset = MFI.getObjectOffset(I);
    YamlObject.Size = MFI.getObjectSize(I);
    YamlObject.Alignment = MFI.getObjectAlignment(I);
    YamlObject.StackID = MFI.getStackID(I);

    YMF.StackObjects.push_back(YamlObject);
    StackObjectOperandMapping.insert(std::make_pair(
        I, FrameIndexOperand::create(YamlObject.Name.Value, ID++)));
  }

  for (const auto &CSInfo : MFI.getCalleeSavedInfo()) {
    yaml::StringValue Reg;
    printReg(CSInfo.getReg(), Reg, TRI);
    auto StackObjectInfo = StackObjectOperandMapping.find(CSInfo.getFrameIdx());
    assert(StackObjectInfo != StackObjectOperandMapping.end() &&
           "Invalid stack object index");
    const FrameIndexOperand &StackObject = StackObjectInfo->second;
    if (StackObject.IsFixed)
      YMF.FixedStackObjects[StackObject.ID].CalleeSavedRegister = Reg;
    else
      YMF.StackObjects[StackObject.ID].CalleeSavedRegister = Reg;
  }
  for (unsigned I = 0, E = MFI.getLocalFrameObjectCount(); I < E; ++I) {
    auto LocalObject = MFI.getLocalFrameObjectMap(I);
    auto StackObjectInfo = StackObjectOperandMapping.find(LocalObject.first);
    assert(StackObjectInfo != StackObjectOperandMapping.end() &&
           "Invalid stack object index");
    const FrameIndexOperand &StackObject = StackObjectInfo->second;
    assert(!StackObject.IsFixed && "Expected a locally mapped stack object");
    YMF.StackObjects[StackObject.ID].LocalOffset = LocalObject.second;
  }

  // Print the stack object references in the frame information class after
  // converting the stack objects.
  if (MFI.hasStackProtectorIndex()) {
    raw_string_ostream StrOS(YMF.FrameInfo.StackProtector.Value);
    MIPrinter(StrOS, MST, RegisterMaskIds, StackObjectOperandMapping, Info)
        .printStackObjectReference(MFI.getStackProtectorIndex());
  }

  // Print the debug variable information.
  for (const MachineFunction::VariableDbgInfo &DebugVar :
       MF.getVariableDbgInfo()) {
    auto StackObjectInfo = StackObjectOperandMapping.find(DebugVar.Slot);
    assert(StackObjectInfo != StackObjectOperandMapping.end() &&
           "Invalid stack object index");
    const FrameIndexOperand &StackObject = StackObjectInfo->second;
    assert(!StackObject.IsFixed && "Expected a non-fixed stack object");
    auto &Object = YMF.StackObjects[StackObject.ID];
    {
      raw_string_ostream StrOS(Object.DebugVar.Value);
      DebugVar.Var->printAsOperand(StrOS, MST);
    }
    {
      raw_string_ostream StrOS(Object.DebugExpr.Value);
      DebugVar.Expr->printAsOperand(StrOS, MST);
    }
    {
      raw_string_ostream StrOS(Object.DebugLoc.Value);
      DebugVar.Loc->printAsOperand(StrOS, MST);
    }
  }
}

void MIRPrinter::convert(yaml::MachineFunction &MF,
                         const MachineConstantPool &ConstantPool) {
  unsigned ID = 0;
  for (const MachineConstantPoolEntry &Constant : ConstantPool.getConstants()) {
    std::string Str;
    raw_string_ostream StrOS(Str);
    if (Constant.isMachineConstantPoolEntry()) {
      Constant.Val.MachineCPVal->print(StrOS);
    } else {
      Constant.Val.ConstVal->printAsOperand(StrOS);
    }

    yaml::MachineConstantPoolValue YamlConstant;
    YamlConstant.ID = ID++;
    YamlConstant.Value = StrOS.str();
    YamlConstant.Alignment = Constant.getAlignment();
    YamlConstant.IsTargetSpecific = Constant.isMachineConstantPoolEntry();

    MF.Constants.push_back(YamlConstant);
  }
}

void MIRPrinter::convert(ModuleSlotTracker &MST,
                         yaml::MachineJumpTable &YamlJTI,
                         const MachineJumpTableInfo &JTI) {
  YamlJTI.Kind = JTI.getEntryKind();
  unsigned ID = 0;
  for (const auto &Table : JTI.getJumpTables()) {
    std::string Str;
    yaml::MachineJumpTable::Entry Entry;
    Entry.ID = ID++;
    for (const auto *MBB : Table.MBBs) {
      raw_string_ostream StrOS(Str);
      MIPrinter(StrOS, MST, RegisterMaskIds, StackObjectOperandMapping, Info)
          .printMBBReference(*MBB);
      Entry.Blocks.push_back(StrOS.str());
      Str.clear();
    }
    YamlJTI.Entries.push_back(Entry);
  }
}

void MIRPrinter::initRegisterMaskIds(const MachineFunction &MF) {
  const auto *TRI = MF.getSubtarget().getRegisterInfo();
  unsigned I = 0;
  for (const uint32_t *Mask : TRI->getRegMasks())
    RegisterMaskIds.insert(std::make_pair(Mask, I++));
}

void llvm::guessSuccessors(const MachineBasicBlock &MBB,
                           SmallVectorImpl<MachineBasicBlock*> &Result,
                           bool &IsFallthrough) {
  SmallPtrSet<MachineBasicBlock*,8> Seen;

  for (const MachineInstr &MI : MBB) {
    if (MI.isPHI())
      continue;
    for (const MachineOperand &MO : MI.operands()) {
      if (!MO.isMBB())
        continue;
      MachineBasicBlock *Succ = MO.getMBB();
      auto RP = Seen.insert(Succ);
      if (RP.second)
        Result.push_back(Succ);
    }
  }
  MachineBasicBlock::const_iterator I = MBB.getLastNonDebugInstr();
  IsFallthrough = I == MBB.end() || !I->isBarrier();
}

bool
MIPrinter::canPredictBranchProbabilities(const MachineBasicBlock &MBB) const {
  if (MBB.succ_size() <= 1)
    return true;
  if (!MBB.hasSuccessorProbabilities())
    return true;

  SmallVector<BranchProbability,8> Normalized(MBB.Probs.begin(),
                                              MBB.Probs.end());
  BranchProbability::normalizeProbabilities(Normalized.begin(),
                                            Normalized.end());
  SmallVector<BranchProbability,8> Equal(Normalized.size());
  BranchProbability::normalizeProbabilities(Equal.begin(), Equal.end());

  return std::equal(Normalized.begin(), Normalized.end(), Equal.begin());
}

bool MIPrinter::canPredictSuccessors(const MachineBasicBlock &MBB) const {
  SmallVector<MachineBasicBlock*,8> GuessedSuccs;
  bool GuessedFallthrough;
  guessSuccessors(MBB, GuessedSuccs, GuessedFallthrough);
  if (GuessedFallthrough) {
    const MachineFunction &MF = *MBB.getParent();
    MachineFunction::const_iterator NextI = std::next(MBB.getIterator());
    if (NextI != MF.end()) {
      MachineBasicBlock *Next = const_cast<MachineBasicBlock*>(&*NextI);
      if (!is_contained(GuessedSuccs, Next))
        GuessedSuccs.push_back(Next);
    }
  }
  if (GuessedSuccs.size() != MBB.succ_size())
    return false;
  return std::equal(MBB.succ_begin(), MBB.succ_end(), GuessedSuccs.begin());
}

void MIPrinter::print(const MachineBasicBlock &MBB) {
  assert(MBB.getNumber() >= 0 && "Invalid MBB number");
  OS << "bb." << MBB.getNumber();
  bool HasAttributes = false;
  if (const auto *BB = MBB.getBasicBlock()) {
    if (BB->hasName()) {
      OS << "." << BB->getName();
    } else {
      HasAttributes = true;
      OS << " (";
      int Slot = MST.getLocalSlot(BB);
      if (Slot == -1)
        OS << "<ir-block badref>";
      else
        OS << (Twine("%ir-block.") + Twine(Slot)).str();
    }
  }
  if (MBB.hasAddressTaken()) {
    OS << (HasAttributes ? ", " : " (");
    OS << "address-taken";
    HasAttributes = true;
  }
  if (MBB.isEHPad()) {
    OS << (HasAttributes ? ", " : " (");
    OS << "landing-pad";
    HasAttributes = true;
  }
  if (MBB.getAlignment()) {
    OS << (HasAttributes ? ", " : " (");
    OS << "align " << MBB.getAlignment();
    HasAttributes = true;
  }

  if (Info.UnisonStyle) {
    OS << (HasAttributes ? ", " : " (");
    OS << "freq " << Info.SP->getBlockFrequency(MBB.getNumber()).getFrequency();
    HasAttributes = true;
  }

  if (HasAttributes)
    OS << ")";
  OS << ":\n";

  bool HasLineAttributes = false;
  // Print the successors
  bool canPredictProbs = canPredictBranchProbabilities(MBB);
  if (!MBB.succ_empty() && (!SimplifyMIR || !canPredictProbs ||
                            !canPredictSuccessors(MBB))) {
    OS.indent(2) << "successors: ";
    for (auto I = MBB.succ_begin(), E = MBB.succ_end(); I != E; ++I) {
      if (I != MBB.succ_begin())
        OS << ", ";
      printMBBReference(**I);
<<<<<<< HEAD
      if (MBB.hasSuccessorProbabilities())
        OS << '(' << MBB.getSuccProbability(I).scale(100) << ')';
=======
      if (!SimplifyMIR || !canPredictProbs)
        OS << '('
           << format("0x%08" PRIx32, MBB.getSuccProbability(I).getNumerator())
           << ')';
>>>>>>> 4bd72a82
    }
    OS << "\n";
    HasLineAttributes = true;
  }

  // Print the live in registers.
  const MachineRegisterInfo &MRI = MBB.getParent()->getRegInfo();
  if (MRI.tracksLiveness() && !MBB.livein_empty()) {
    const TargetRegisterInfo &TRI = *MRI.getTargetRegisterInfo();
    OS.indent(2) << "liveins: ";
    bool First = true;
    for (const auto &LI : MBB.liveins()) {
      if (!First)
        OS << ", ";
      First = false;
      printReg(LI.PhysReg, OS, &TRI);
      if (!LI.LaneMask.all())
        OS << ":0x" << PrintLaneMask(LI.LaneMask);
    }
    OS << "\n";
    HasLineAttributes = true;
  }

  if (Info.UnisonStyle) {
    const TargetRegisterInfo * TRI = MRI.getTargetRegisterInfo();
    // Print the live out registers. If there are no registers live-out, the
    // marker still provides the information that the function actually returns
    // (which is important e.g. to implement calling conventions).
    if (MBB.succ_empty() && !MBB.empty() && MBB.back().isReturn()) {
      OS.indent(2) << "liveouts:";
      bool returns = false;
      for (auto I = MBB.instr_begin(), E = MBB.instr_end();
           I != E && !returns; ++I) {
        if (I->isReturn()) {
          returns = true;
          bool First = true;
          for (unsigned op = 0; op < I->getNumOperands(); op++) {
            MachineOperand MO = I->getOperand(op);
            if (MO.isReg() && MO.isUse() && MO.isImplicit()) {
              if (First)
                OS << " ";
              else
                OS << ", ";
              First = false;
              printReg(MO.getReg(), OS, TRI);
            }
          }
        }
      }
      OS << "\n";
      HasLineAttributes = true;
    }
  }

  // Print the 'exit' marker for basic blocks that exit but do not return to
  // their caller function.
  if (MBB.succ_empty() && (MBB.empty() || !MBB.back().isReturn())) {
    OS.indent(2) << "exit\n";
    HasLineAttributes = true;
  }

  if (HasLineAttributes)
    OS << "\n";
  bool IsInBundle = false;
  for (auto I = MBB.instr_begin(), E = MBB.instr_end(); I != E; ++I) {
    const MachineInstr &MI = *I;
    if (IsInBundle && !MI.isInsideBundle()) {
      OS.indent(2) << "}\n";
      IsInBundle = false;
    }
    OS.indent(IsInBundle ? 4 : 2);
    print(MI);
    if (!IsInBundle && MI.getFlag(MachineInstr::BundledSucc)) {
      OS << " {";
      IsInBundle = true;
    }
    OS << "\n";
  }
  if (IsInBundle)
    OS.indent(2) << "}\n";
}

/// Return true when an instruction has tied register that can't be determined
/// by the instruction's descriptor.
static bool hasComplexRegisterTies(const MachineInstr &MI) {
  const MCInstrDesc &MCID = MI.getDesc();
  for (unsigned I = 0, E = MI.getNumOperands(); I < E; ++I) {
    const auto &Operand = MI.getOperand(I);
    if (!Operand.isReg() || Operand.isDef())
      // Ignore the defined registers as MCID marks only the uses as tied.
      continue;
    int ExpectedTiedIdx = MCID.getOperandConstraint(I, MCOI::TIED_TO);
    int TiedIdx = Operand.isTied() ? int(MI.findTiedOperandIdx(I)) : -1;
    if (ExpectedTiedIdx != TiedIdx)
      return true;
  }
  return false;
}

static LLT getTypeToPrint(const MachineInstr &MI, unsigned OpIdx,
                          SmallBitVector &PrintedTypes,
                          const MachineRegisterInfo &MRI) {
  const MachineOperand &Op = MI.getOperand(OpIdx);
  if (!Op.isReg())
    return LLT{};

  if (MI.isVariadic() || OpIdx >= MI.getNumExplicitOperands())
    return MRI.getType(Op.getReg());

  auto &OpInfo = MI.getDesc().OpInfo[OpIdx];
  if (!OpInfo.isGenericType())
    return MRI.getType(Op.getReg());

  if (PrintedTypes[OpInfo.getGenericTypeIndex()])
    return LLT{};

  PrintedTypes.set(OpInfo.getGenericTypeIndex());
  return MRI.getType(Op.getReg());
}

void MIPrinter::print(const MachineInstr &MI) {
  const auto *MF = MI.getParent()->getParent();
  const auto &MRI = MF->getRegInfo();
  const auto &SubTarget = MF->getSubtarget();
  const auto *TRI = SubTarget.getRegisterInfo();
  assert(TRI && "Expected target register info");
  const auto *TII = SubTarget.getInstrInfo();
  assert(TII && "Expected target instruction info");
  if (MI.isCFIInstruction())
    assert(MI.getNumOperands() == 1 && "Expected 1 operand in CFI instruction");

  SmallBitVector PrintedTypes(8);
  bool ShouldPrintRegisterTies = hasComplexRegisterTies(MI);
  unsigned I = 0, E = MI.getNumOperands();
  for (; I < E && MI.getOperand(I).isReg() && MI.getOperand(I).isDef() &&
         !MI.getOperand(I).isImplicit();
       ++I) {
    if (I)
      OS << ", ";
    print(MI.getOperand(I), TRI, I, ShouldPrintRegisterTies,
          getTypeToPrint(MI, I, PrintedTypes, MRI),
          /*IsDef=*/true);
  }

  if (I)
    OS << " = ";
  if (MI.getFlag(MachineInstr::FrameSetup))
    OS << "frame-setup ";
  OS << TII->getName(MI.getOpcode());
  if (I < E)
    OS << ' ';

  bool NeedComma = false;
  for (; I < E; ++I) {
    if (NeedComma)
      OS << ", ";
    print(MI.getOperand(I), TRI, I, ShouldPrintRegisterTies,
          getTypeToPrint(MI, I, PrintedTypes, MRI));
    NeedComma = true;
  }

  if (MI.getDebugLoc()) {
    if (NeedComma)
      OS << ',';
    OS << " debug-location ";
    MI.getDebugLoc()->printAsOperand(OS, MST);
  }

  if (!MI.memoperands_empty()) {
    OS << " :: ";
    const LLVMContext &Context = MF->getFunction()->getContext();
    bool NeedComma = false;
    for (const auto *Op : MI.memoperands()) {
      if (NeedComma)
        OS << ", ";
      print(Context, *TII, *Op);
      NeedComma = true;
    }
  }
}

void MIPrinter::printMBBReference(const MachineBasicBlock &MBB) {
  OS << "%bb." << MBB.getNumber();
  if (const auto *BB = MBB.getBasicBlock()) {
    if (BB->hasName())
      OS << '.' << BB->getName();
  }
}

static void printIRSlotNumber(raw_ostream &OS, int Slot) {
  if (Slot == -1)
    OS << "<badref>";
  else
    OS << Slot;
}

void MIPrinter::printIRBlockReference(const BasicBlock &BB) {
  OS << "%ir-block.";
  if (BB.hasName()) {
    printLLVMNameWithoutPrefix(OS, BB.getName());
    return;
  }
  const Function *F = BB.getParent();
  int Slot;
  if (F == MST.getCurrentFunction()) {
    Slot = MST.getLocalSlot(&BB);
  } else {
    ModuleSlotTracker CustomMST(F->getParent(),
                                /*ShouldInitializeAllMetadata=*/false);
    CustomMST.incorporateFunction(*F);
    Slot = CustomMST.getLocalSlot(&BB);
  }
  printIRSlotNumber(OS, Slot);
}

void MIPrinter::printIRValueReference(const Value &V) {
  if (isa<GlobalValue>(V)) {
    V.printAsOperand(OS, /*PrintType=*/false, MST);
    return;
  }
  if (isa<Constant>(V)) {
    // Machine memory operands can load/store to/from constant value pointers.
    OS << '`';
    V.printAsOperand(OS, /*PrintType=*/true, MST);
    OS << '`';
    return;
  }
  OS << "%ir.";
  if (V.hasName()) {
    printLLVMNameWithoutPrefix(OS, V.getName());
    return;
  }
  printIRSlotNumber(OS, MST.getLocalSlot(&V));
}

void MIPrinter::printStackObjectReference(int FrameIndex) {
  auto ObjectInfo = StackObjectOperandMapping.find(FrameIndex);
  assert(ObjectInfo != StackObjectOperandMapping.end() &&
         "Invalid frame index");
  const FrameIndexOperand &Operand = ObjectInfo->second;
  if (Operand.IsFixed) {
    OS << "%fixed-stack." << Operand.ID;
    return;
  }
  OS << "%stack." << Operand.ID;
  if (!Operand.Name.empty())
    OS << '.' << Operand.Name;
}

void MIPrinter::printOffset(int64_t Offset) {
  if (Offset == 0)
    return;
  if (Offset < 0) {
    OS << " - " << -Offset;
    return;
  }
  OS << " + " << Offset;
}

static const char *getTargetFlagName(const TargetInstrInfo *TII, unsigned TF) {
  auto Flags = TII->getSerializableDirectMachineOperandTargetFlags();
  for (const auto &I : Flags) {
    if (I.first == TF) {
      return I.second;
    }
  }
  return nullptr;
}

void MIPrinter::printTargetFlags(const MachineOperand &Op) {
  if (!Op.getTargetFlags())
    return;
  const auto *TII =
      Op.getParent()->getParent()->getParent()->getSubtarget().getInstrInfo();
  assert(TII && "expected instruction info");
  auto Flags = TII->decomposeMachineOperandsTargetFlags(Op.getTargetFlags());
  OS << "target-flags(";
  const bool HasDirectFlags = Flags.first;
  const bool HasBitmaskFlags = Flags.second;
  if (!HasDirectFlags && !HasBitmaskFlags) {
    OS << "<unknown>) ";
    return;
  }
  if (HasDirectFlags) {
    if (const auto *Name = getTargetFlagName(TII, Flags.first))
      OS << Name;
    else
      OS << "<unknown target flag>";
  }
  if (!HasBitmaskFlags) {
    OS << ") ";
    return;
  }
  bool IsCommaNeeded = HasDirectFlags;
  unsigned BitMask = Flags.second;
  auto BitMasks = TII->getSerializableBitmaskMachineOperandTargetFlags();
  for (const auto &Mask : BitMasks) {
    // Check if the flag's bitmask has the bits of the current mask set.
    if ((BitMask & Mask.first) == Mask.first) {
      if (IsCommaNeeded)
        OS << ", ";
      IsCommaNeeded = true;
      OS << Mask.second;
      // Clear the bits which were serialized from the flag's bitmask.
      BitMask &= ~(Mask.first);
    }
  }
  if (BitMask) {
    // When the resulting flag's bitmask isn't zero, we know that we didn't
    // serialize all of the bit flags.
    if (IsCommaNeeded)
      OS << ", ";
    OS << "<unknown bitmask target flag>";
  }
  OS << ") ";
}

static const char *getTargetIndexName(const MachineFunction &MF, int Index) {
  const auto *TII = MF.getSubtarget().getInstrInfo();
  assert(TII && "expected instruction info");
  auto Indices = TII->getSerializableTargetIndices();
  for (const auto &I : Indices) {
    if (I.first == Index) {
      return I.second;
    }
  }
  return nullptr;
}

void MIPrinter::print(const MachineOperand &Op, const TargetRegisterInfo *TRI,
                      unsigned I, bool ShouldPrintRegisterTies, LLT TypeToPrint,
                      bool IsDef) {
  printTargetFlags(Op);
  switch (Op.getType()) {
  case MachineOperand::MO_Register:
    if (Op.isImplicit())
      OS << (Op.isDef() ? "implicit-def " : "implicit ");
    else if (!IsDef && Op.isDef())
      // Print the 'def' flag only when the operand is defined after '='.
      OS << "def ";
    if (Op.isInternalRead())
      OS << "internal ";
    if (Op.isDead())
      OS << "dead ";
    if (Op.isKill())
      OS << "killed ";
    if (Op.isUndef())
      OS << "undef ";
    if (Op.isEarlyClobber())
      OS << "early-clobber ";
    if (Op.isDebug())
      OS << "debug-use ";
    printReg(Op.getReg(), OS, TRI);
    // Print the sub register.
    if (Op.getSubReg() != 0)
      OS << '.' << TRI->getSubRegIndexName(Op.getSubReg());
    if (ShouldPrintRegisterTies && Op.isTied() && !Op.isDef())
      OS << "(tied-def " << Op.getParent()->findTiedOperandIdx(I) << ")";
    if (TypeToPrint.isValid())
      OS << '(' << TypeToPrint << ')';
    break;
  case MachineOperand::MO_Immediate:
    OS << Op.getImm();
    break;
  case MachineOperand::MO_CImmediate:
    Op.getCImm()->printAsOperand(OS, /*PrintType=*/true, MST);
    break;
  case MachineOperand::MO_FPImmediate:
    Op.getFPImm()->printAsOperand(OS, /*PrintType=*/true, MST);
    break;
  case MachineOperand::MO_MachineBasicBlock:
    printMBBReference(*Op.getMBB());
    break;
  case MachineOperand::MO_FrameIndex:
    printStackObjectReference(Op.getIndex());
    break;
  case MachineOperand::MO_ConstantPoolIndex:
    OS << "%const." << Op.getIndex();
    printOffset(Op.getOffset());
    break;
  case MachineOperand::MO_TargetIndex:
    OS << "target-index(";
    if (const auto *Name = getTargetIndexName(
            *Op.getParent()->getParent()->getParent(), Op.getIndex()))
      OS << Name;
    else
      OS << "<unknown>";
    OS << ')';
    printOffset(Op.getOffset());
    break;
  case MachineOperand::MO_JumpTableIndex:
    OS << "%jump-table." << Op.getIndex();
    break;
  case MachineOperand::MO_ExternalSymbol: {
    StringRef Name = Op.getSymbolName();
    OS << '$';
    if (Name.empty()) {
      OS << "\"\"";
    } else {
      printLLVMNameWithoutPrefix(OS, Name);
    }
    printOffset(Op.getOffset());
    break;
  }
  case MachineOperand::MO_GlobalAddress:
    Op.getGlobal()->printAsOperand(OS, /*PrintType=*/false, MST);
    printOffset(Op.getOffset());
    break;
  case MachineOperand::MO_BlockAddress:
    OS << "blockaddress(";
    Op.getBlockAddress()->getFunction()->printAsOperand(OS, /*PrintType=*/false,
                                                        MST);
    OS << ", ";
    printIRBlockReference(*Op.getBlockAddress()->getBasicBlock());
    OS << ')';
    printOffset(Op.getOffset());
    break;
  case MachineOperand::MO_RegisterMask: {
    auto RegMaskInfo = RegisterMaskIds.find(Op.getRegMask());
    if (RegMaskInfo != RegisterMaskIds.end())
      OS << StringRef(TRI->getRegMaskNames()[RegMaskInfo->second]).lower();
    else
      printCustomRegMask(Op.getRegMask(), OS, TRI);
    break;
  }
  case MachineOperand::MO_RegisterLiveOut: {
    const uint32_t *RegMask = Op.getRegLiveOut();
    OS << "liveout(";
    bool IsCommaNeeded = false;
    for (unsigned Reg = 0, E = TRI->getNumRegs(); Reg < E; ++Reg) {
      if (RegMask[Reg / 32] & (1U << (Reg % 32))) {
        if (IsCommaNeeded)
          OS << ", ";
        printReg(Reg, OS, TRI);
        IsCommaNeeded = true;
      }
    }
    OS << ")";
    break;
  }
  case MachineOperand::MO_Metadata:
    if (Info.UnisonStyle) {
      OS << *(Op.getMetadata());
      break;
    }
    Op.getMetadata()->printAsOperand(OS, MST);
    break;
  case MachineOperand::MO_MCSymbol:
    OS << "<mcsymbol " << *Op.getMCSymbol() << ">";
    break;
  case MachineOperand::MO_CFIIndex: {
    const MachineFunction &MF = *Op.getParent()->getParent()->getParent();
    print(MF.getFrameInstructions()[Op.getCFIIndex()], TRI);
    break;
  }
  case MachineOperand::MO_IntrinsicID: {
    Intrinsic::ID ID = Op.getIntrinsicID();
    if (ID < Intrinsic::num_intrinsics)
      OS << "intrinsic(@" << Intrinsic::getName(ID, None) << ')';
    else {
      const MachineFunction &MF = *Op.getParent()->getParent()->getParent();
      const TargetIntrinsicInfo *TII = MF.getTarget().getIntrinsicInfo();
      OS << "intrinsic(@" << TII->getName(ID) << ')';
    }
    break;
  }
  case MachineOperand::MO_Predicate: {
    auto Pred = static_cast<CmpInst::Predicate>(Op.getPredicate());
    OS << (CmpInst::isIntPredicate(Pred) ? "int" : "float") << "pred("
       << CmpInst::getPredicateName(Pred) << ')';
    break;
  }
  }
}

static const char *getTargetMMOFlagName(const TargetInstrInfo &TII,
                                        unsigned TMMOFlag) {
  auto Flags = TII.getSerializableMachineMemOperandTargetFlags();
  for (const auto &I : Flags) {
    if (I.first == TMMOFlag) {
      return I.second;
    }
  }
  return nullptr;
}

void MIPrinter::print(const LLVMContext &Context, const TargetInstrInfo &TII,
                      const MachineMemOperand &Op) {
  OS << '(';
  if (Op.isVolatile())
    OS << "volatile ";
  if (Op.isNonTemporal())
    OS << "non-temporal ";
  if (Op.isDereferenceable())
    OS << "dereferenceable ";
  if (Op.isInvariant())
    OS << "invariant ";
  if (Op.getFlags() & MachineMemOperand::MOTargetFlag1)
    OS << '"' << getTargetMMOFlagName(TII, MachineMemOperand::MOTargetFlag1)
       << "\" ";
  if (Op.getFlags() & MachineMemOperand::MOTargetFlag2)
    OS << '"' << getTargetMMOFlagName(TII, MachineMemOperand::MOTargetFlag2)
       << "\" ";
  if (Op.getFlags() & MachineMemOperand::MOTargetFlag3)
    OS << '"' << getTargetMMOFlagName(TII, MachineMemOperand::MOTargetFlag3)
       << "\" ";
  if (Op.isLoad())
    OS << "load ";
  else {
    assert(Op.isStore() && "Non load machine operand must be a store");
    OS << "store ";
  }

  printSyncScope(Context, Op.getSyncScopeID());

  if (Op.getOrdering() != AtomicOrdering::NotAtomic)
    OS << toIRString(Op.getOrdering()) << ' ';
  if (Op.getFailureOrdering() != AtomicOrdering::NotAtomic)
    OS << toIRString(Op.getFailureOrdering()) << ' ';

  OS << Op.getSize();
  if (const Value *Val = Op.getValue()) {
    OS << (Op.isLoad() ? " from " : " into ");
    printIRValueReference(*Val);
  } else if (const PseudoSourceValue *PVal = Op.getPseudoValue()) {
    OS << (Op.isLoad() ? " from " : " into ");
    switch (PVal->kind()) {
    case PseudoSourceValue::Stack:
      OS << "stack";
      break;
    case PseudoSourceValue::GOT:
      OS << "got";
      break;
    case PseudoSourceValue::JumpTable:
      OS << "jump-table";
      break;
    case PseudoSourceValue::ConstantPool:
      OS << "constant-pool";
      break;
    case PseudoSourceValue::FixedStack:
      printStackObjectReference(
          cast<FixedStackPseudoSourceValue>(PVal)->getFrameIndex());
      break;
    case PseudoSourceValue::GlobalValueCallEntry:
      OS << "call-entry ";
      cast<GlobalValuePseudoSourceValue>(PVal)->getValue()->printAsOperand(
          OS, /*PrintType=*/false, MST);
      break;
    case PseudoSourceValue::ExternalSymbolCallEntry:
      OS << "call-entry $";
      printLLVMNameWithoutPrefix(
          OS, cast<ExternalSymbolPseudoSourceValue>(PVal)->getSymbol());
      break;
    case PseudoSourceValue::TargetCustom:
      llvm_unreachable("TargetCustom pseudo source values are not supported");
      break;
    }
  } else {
    OS << "unknown";
  }
  printOffset(Op.getOffset());
  if (Op.getBaseAlignment() != Op.getSize())
    OS << ", align " << Op.getBaseAlignment();
  auto AAInfo = Op.getAAInfo();
  if (AAInfo.TBAA) {
    OS << ", !tbaa ";
    AAInfo.TBAA->printAsOperand(OS, MST);
  }
  if (AAInfo.Scope) {
    OS << ", !alias.scope ";
    AAInfo.Scope->printAsOperand(OS, MST);
  }
  if (AAInfo.NoAlias) {
    OS << ", !noalias ";
    AAInfo.NoAlias->printAsOperand(OS, MST);
  }
  if (Op.getRanges()) {
    OS << ", !range ";
    Op.getRanges()->printAsOperand(OS, MST);
  }
  OS << ')';
}

void MIPrinter::printSyncScope(const LLVMContext &Context, SyncScope::ID SSID) {
  switch (SSID) {
  case SyncScope::System: {
    break;
  }
  default: {
    if (SSNs.empty())
      Context.getSyncScopeNames(SSNs);

    OS << "syncscope(\"";
    PrintEscapedString(SSNs[SSID], OS);
    OS << "\") ";
    break;
  }
  }
}

static void printCFIRegister(unsigned DwarfReg, raw_ostream &OS,
                             const TargetRegisterInfo *TRI) {
  int Reg = TRI->getLLVMRegNum(DwarfReg, true);
  if (Reg == -1) {
    OS << "<badreg>";
    return;
  }
  printReg(Reg, OS, TRI);
}

void MIPrinter::print(const MCCFIInstruction &CFI,
                      const TargetRegisterInfo *TRI) {
  switch (CFI.getOperation()) {
  case MCCFIInstruction::OpSameValue:
    OS << "same_value ";
    if (CFI.getLabel())
      OS << "<mcsymbol> ";
    printCFIRegister(CFI.getRegister(), OS, TRI);
    break;
  case MCCFIInstruction::OpOffset:
    OS << "offset ";
    if (CFI.getLabel())
      OS << "<mcsymbol> ";
    printCFIRegister(CFI.getRegister(), OS, TRI);
    OS << ", " << CFI.getOffset();
    break;
  case MCCFIInstruction::OpDefCfaRegister:
    OS << "def_cfa_register ";
    if (CFI.getLabel())
      OS << "<mcsymbol> ";
    printCFIRegister(CFI.getRegister(), OS, TRI);
    break;
  case MCCFIInstruction::OpDefCfaOffset:
    OS << "def_cfa_offset ";
    if (CFI.getLabel())
      OS << "<mcsymbol> ";
    OS << CFI.getOffset();
    break;
  case MCCFIInstruction::OpDefCfa:
    OS << "def_cfa ";
    if (CFI.getLabel())
      OS << "<mcsymbol> ";
    printCFIRegister(CFI.getRegister(), OS, TRI);
    OS << ", " << CFI.getOffset();
    break;
  default:
    // TODO: Print the other CFI Operations.
    OS << "<unserializable cfi operation>";
    break;
  }
}

void llvm::printMIR(raw_ostream &OS, const Module &M) {
  yaml::Output Out(OS);
  Out << const_cast<Module &>(M);
}

void llvm::printMIR(raw_ostream &OS, const MachineFunction &MF,
                    MIRAuxiliaryInfo &Info) {
  MIRPrinter Printer(OS, Info);
  Printer.print(MF);
}<|MERGE_RESOLUTION|>--- conflicted
+++ resolved
@@ -64,6 +64,7 @@
 #include "llvm/Target/TargetMachine.h"
 #include "llvm/Target/TargetRegisterInfo.h"
 #include "llvm/Target/TargetSubtargetInfo.h"
+#include "SpillPlacement.h"
 #include <algorithm>
 #include <cassert>
 #include <cinttypes>
@@ -141,15 +142,12 @@
   ModuleSlotTracker &MST;
   const DenseMap<const uint32_t *, unsigned> &RegisterMaskIds;
   const DenseMap<int, FrameIndexOperand> &StackObjectOperandMapping;
-<<<<<<< HEAD
-  MIRAuxiliaryInfo Info;
-=======
   /// Synchronization scope names registered with LLVMContext.
   SmallVector<StringRef, 8> SSNs;
+  MIRAuxiliaryInfo Info;
 
   bool canPredictBranchProbabilities(const MachineBasicBlock &MBB) const;
   bool canPredictSuccessors(const MachineBasicBlock &MBB) const;
->>>>>>> 4bd72a82
 
 public:
   MIPrinter(raw_ostream &OS, ModuleSlotTracker &MST,
@@ -619,15 +617,8 @@
       if (I != MBB.succ_begin())
         OS << ", ";
       printMBBReference(**I);
-<<<<<<< HEAD
-      if (MBB.hasSuccessorProbabilities())
+      if (!SimplifyMIR || !canPredictProbs)
         OS << '(' << MBB.getSuccProbability(I).scale(100) << ')';
-=======
-      if (!SimplifyMIR || !canPredictProbs)
-        OS << '('
-           << format("0x%08" PRIx32, MBB.getSuccProbability(I).getNumerator())
-           << ')';
->>>>>>> 4bd72a82
     }
     OS << "\n";
     HasLineAttributes = true;
