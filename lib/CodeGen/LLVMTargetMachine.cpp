//===-- LLVMTargetMachine.cpp - Implement the LLVMTargetMachine class -----===//
//
//                     The LLVM Compiler Infrastructure
//
// This file is distributed under the University of Illinois Open Source
// License. See LICENSE.TXT for details.
//
//===----------------------------------------------------------------------===//
//
// This file implements the LLVMTargetMachine class.
//
//===----------------------------------------------------------------------===//

#include "llvm/Target/TargetMachine.h"
#include "llvm/Analysis/Passes.h"
#include "llvm/CodeGen/AsmPrinter.h"
#include "llvm/CodeGen/BasicTTIImpl.h"
#include "llvm/CodeGen/MachineFunctionAnalysis.h"
#include "llvm/CodeGen/MachineModuleInfo.h"
#include "llvm/CodeGen/Passes.h"
#include "llvm/CodeGen/TargetPassConfig.h"
#include "llvm/IR/IRPrintingPasses.h"
#include "llvm/IR/LegacyPassManager.h"
#include "llvm/IR/Verifier.h"
#include "llvm/MC/MCAsmInfo.h"
#include "llvm/MC/MCContext.h"
#include "llvm/MC/MCInstrInfo.h"
#include "llvm/MC/MCStreamer.h"
#include "llvm/MC/MCSubtargetInfo.h"
#include "llvm/Support/CommandLine.h"
#include "llvm/Support/ErrorHandling.h"
#include "llvm/Support/FormattedStream.h"
#include "llvm/Support/TargetRegistry.h"
#include "llvm/Target/TargetLoweringObjectFile.h"
#include "llvm/Target/TargetOptions.h"
#include "llvm/Transforms/Scalar.h"
using namespace llvm;

// Enable or disable FastISel. Both options are needed, because
// FastISel is enabled by default with -fast, and we wish to be
// able to enable or disable fast-isel independently from -O0.
static cl::opt<cl::boolOrDefault>
EnableFastISelOption("fast-isel", cl::Hidden,
  cl::desc("Enable the \"fast\" instruction selector"));

static cl::opt<bool>
    EnableGlobalISel("global-isel", cl::Hidden, cl::init(false),
                     cl::desc("Enable the \"global\" instruction selector"));

void LLVMTargetMachine::initAsmInfo() {
  MRI = TheTarget.createMCRegInfo(getTargetTriple().str());
  MII = TheTarget.createMCInstrInfo();
  // FIXME: Having an MCSubtargetInfo on the target machine is a hack due
  // to some backends having subtarget feature dependent module level
  // code generation. This is similar to the hack in the AsmPrinter for
  // module level assembly etc.
  STI = TheTarget.createMCSubtargetInfo(getTargetTriple().str(), getTargetCPU(),
                                        getTargetFeatureString());

  MCAsmInfo *TmpAsmInfo =
      TheTarget.createMCAsmInfo(*MRI, getTargetTriple().str());
  // TargetSelect.h moved to a different directory between LLVM 2.9 and 3.0,
  // and if the old one gets included then MCAsmInfo will be NULL and
  // we'll crash later.
  // Provide the user with a useful error message about what's wrong.
  assert(TmpAsmInfo && "MCAsmInfo not initialized. "
         "Make sure you include the correct TargetSelect.h"
         "and that InitializeAllTargetMCs() is being invoked!");

  if (Options.DisableIntegratedAS)
    TmpAsmInfo->setUseIntegratedAssembler(false);

  TmpAsmInfo->setPreserveAsmComments(Options.MCOptions.PreserveAsmComments);

  if (Options.CompressDebugSections)
    TmpAsmInfo->setCompressDebugSections(DebugCompressionType::DCT_ZlibGnu);

  TmpAsmInfo->setRelaxELFRelocations(Options.RelaxELFRelocations);

  if (Options.ExceptionModel != ExceptionHandling::None)
    TmpAsmInfo->setExceptionsType(Options.ExceptionModel);

  AsmInfo = TmpAsmInfo;
}

LLVMTargetMachine::LLVMTargetMachine(const Target &T,
                                     StringRef DataLayoutString,
                                     const Triple &TT, StringRef CPU,
                                     StringRef FS, TargetOptions Options,
                                     Reloc::Model RM, CodeModel::Model CM,
                                     CodeGenOpt::Level OL)
    : TargetMachine(T, DataLayoutString, TT, CPU, FS, Options) {
  T.adjustCodeGenOpts(TT, RM, CM);
  this->RM = RM;
  this->CMModel = CM;
  this->OptLevel = OL;
}

TargetIRAnalysis LLVMTargetMachine::getTargetIRAnalysis() {
  return TargetIRAnalysis([this](const Function &F) {
    return TargetTransformInfo(BasicTTIImpl(this, F));
  });
}

MachineModuleInfo &
LLVMTargetMachine::addMachineModuleInfo(PassManagerBase &PM) const {
  MachineModuleInfo *MMI = new MachineModuleInfo(*getMCAsmInfo(),
                                                 *getMCRegisterInfo(),
                                                 getObjFileLowering());
  PM.add(MMI);
  return *MMI;
}

void LLVMTargetMachine::addMachineFunctionAnalysis(PassManagerBase &PM,
    MachineFunctionInitializer *MFInitializer) const {
  PM.add(new MachineFunctionAnalysis(*this, MFInitializer));
}

/// addPassesToX helper drives creation and initialization of TargetPassConfig.
static MCContext *
addPassesToGenerateCode(LLVMTargetMachine *TM, PassManagerBase &PM,
                        bool DisableVerify, AnalysisID StartBefore,
                        AnalysisID StartAfter, AnalysisID StopAfter,
                        MachineFunctionInitializer *MFInitializer = nullptr) {

  // When in emulated TLS mode, add the LowerEmuTLS pass.
  if (TM->Options.EmulatedTLS)
    PM.add(createLowerEmuTLSPass(TM));

  PM.add(createPreISelIntrinsicLoweringPass());

  // Add internal analysis passes from the target machine.
  PM.add(createTargetTransformInfoWrapperPass(TM->getTargetIRAnalysis()));

  // Targets may override createPassConfig to provide a target-specific
  // subclass.
  TargetPassConfig *PassConfig = TM->createPassConfig(PM);
  PassConfig->setStartStopPasses(StartBefore, StartAfter, StopAfter);

  // Set PassConfig options provided by TargetMachine.
  PassConfig->setDisableVerify(DisableVerify);

  PM.add(PassConfig);

  PassConfig->addIRPasses();

  PassConfig->addCodeGenPrepare();

  PassConfig->addPassesToHandleExceptions();

  PassConfig->addISelPrepare();

  MachineModuleInfo &MMI = TM->addMachineModuleInfo(PM);
  TM->addMachineFunctionAnalysis(PM, MFInitializer);

  // Enable FastISel with -fast, but allow that to be overridden.
  TM->setO0WantsFastISel(EnableFastISelOption != cl::BOU_FALSE);
  if (EnableFastISelOption == cl::BOU_TRUE ||
      (TM->getOptLevel() == CodeGenOpt::None &&
       TM->getO0WantsFastISel()))
    TM->setFastISel(true);

  // Ask the target for an isel.
  if (LLVM_UNLIKELY(EnableGlobalISel)) {
    if (PassConfig->addIRTranslator())
      return nullptr;

    // Before running the register bank selector, ask the target if it
    // wants to run some passes.
    PassConfig->addPreRegBankSelect();

    if (PassConfig->addRegBankSelect())
      return nullptr;

  } else if (PassConfig->addInstSelector())
    return nullptr;

  PassConfig->addMachinePasses();

  PassConfig->setInitialized();

  return &MMI.getContext();
}

bool LLVMTargetMachine::addPassesToEmitFile(
    PassManagerBase &PM, raw_pwrite_stream &Out, CodeGenFileType FileType,
    bool DisableVerify, AnalysisID StartBefore, AnalysisID StartAfter,
    AnalysisID StopAfter, MachineFunctionInitializer *MFInitializer,
    MachineFunctionPass * UnisonDriver) {
  // Add common CodeGen passes.
  MCContext *Context =
      addPassesToGenerateCode(this, PM, DisableVerify, StartBefore, StartAfter,
                              StopAfter, MFInitializer);

  if (UnisonDriver) {
    PM.add(UnisonDriver);
  }

  if (!Context)
    return true;

  if (StopAfter) {
<<<<<<< HEAD
    PM.add(createPrintMIRPass(outs(), Options.UnisonMIR));
=======
    PM.add(createPrintMIRPass(Out));
>>>>>>> 44217e11
    return false;
  }

  if (Options.MCOptions.MCSaveTempLabels)
    Context->setAllowTemporaryLabels(false);

  const MCSubtargetInfo &STI = *getMCSubtargetInfo();
  const MCAsmInfo &MAI = *getMCAsmInfo();
  const MCRegisterInfo &MRI = *getMCRegisterInfo();
  const MCInstrInfo &MII = *getMCInstrInfo();

  std::unique_ptr<MCStreamer> AsmStreamer;

  switch (FileType) {
  case CGFT_AssemblyFile: {
    MCInstPrinter *InstPrinter = getTarget().createMCInstPrinter(
        getTargetTriple(), MAI.getAssemblerDialect(), MAI, MII, MRI);

    // Create a code emitter if asked to show the encoding.
    MCCodeEmitter *MCE = nullptr;
    if (Options.MCOptions.ShowMCEncoding)
      MCE = getTarget().createMCCodeEmitter(MII, MRI, *Context);

    MCAsmBackend *MAB =
        getTarget().createMCAsmBackend(MRI, getTargetTriple().str(), TargetCPU);
    auto FOut = llvm::make_unique<formatted_raw_ostream>(Out);
    MCStreamer *S = getTarget().createAsmStreamer(
        *Context, std::move(FOut), Options.MCOptions.AsmVerbose,
        Options.MCOptions.MCUseDwarfDirectory, InstPrinter, MCE, MAB,
        Options.MCOptions.ShowMCInst);
    AsmStreamer.reset(S);
    break;
  }
  case CGFT_ObjectFile: {
    // Create the code emitter for the target if it exists.  If not, .o file
    // emission fails.
    MCCodeEmitter *MCE = getTarget().createMCCodeEmitter(MII, MRI, *Context);
    MCAsmBackend *MAB =
        getTarget().createMCAsmBackend(MRI, getTargetTriple().str(), TargetCPU);
    if (!MCE || !MAB)
      return true;

    // Don't waste memory on names of temp labels.
    Context->setUseNamesOnTempLabels(false);

    Triple T(getTargetTriple().str());
    AsmStreamer.reset(getTarget().createMCObjectStreamer(
        T, *Context, *MAB, Out, MCE, STI, Options.MCOptions.MCRelaxAll,
        Options.MCOptions.MCIncrementalLinkerCompatible,
        /*DWARFMustBeAtTheEnd*/ true));
    break;
  }
  case CGFT_Null:
    // The Null output is intended for use for performance analysis and testing,
    // not real users.
    AsmStreamer.reset(getTarget().createNullStreamer(*Context));
    break;
  }

  // Create the AsmPrinter, which takes ownership of AsmStreamer if successful.
  FunctionPass *Printer =
      getTarget().createAsmPrinter(*this, std::move(AsmStreamer));
  if (!Printer)
    return true;

  PM.add(Printer);

  return false;
}

/// addPassesToEmitMC - Add passes to the specified pass manager to get
/// machine code emitted with the MCJIT. This method returns true if machine
/// code is not supported. It fills the MCContext Ctx pointer which can be
/// used to build custom MCStreamer.
///
bool LLVMTargetMachine::addPassesToEmitMC(PassManagerBase &PM, MCContext *&Ctx,
                                          raw_pwrite_stream &Out,
                                          bool DisableVerify) {
  // Add common CodeGen passes.
  Ctx = addPassesToGenerateCode(this, PM, DisableVerify, nullptr, nullptr,
                                nullptr);
  if (!Ctx)
    return true;

  if (Options.MCOptions.MCSaveTempLabels)
    Ctx->setAllowTemporaryLabels(false);

  // Create the code emitter for the target if it exists.  If not, .o file
  // emission fails.
  const MCRegisterInfo &MRI = *getMCRegisterInfo();
  MCCodeEmitter *MCE =
      getTarget().createMCCodeEmitter(*getMCInstrInfo(), MRI, *Ctx);
  MCAsmBackend *MAB =
      getTarget().createMCAsmBackend(MRI, getTargetTriple().str(), TargetCPU);
  if (!MCE || !MAB)
    return true;

  const Triple &T = getTargetTriple();
  const MCSubtargetInfo &STI = *getMCSubtargetInfo();
  std::unique_ptr<MCStreamer> AsmStreamer(getTarget().createMCObjectStreamer(
      T, *Ctx, *MAB, Out, MCE, STI, Options.MCOptions.MCRelaxAll,
      Options.MCOptions.MCIncrementalLinkerCompatible,
      /*DWARFMustBeAtTheEnd*/ true));

  // Create the AsmPrinter, which takes ownership of AsmStreamer if successful.
  FunctionPass *Printer =
      getTarget().createAsmPrinter(*this, std::move(AsmStreamer));
  if (!Printer)
    return true;

  PM.add(Printer);

  return false; // success!
}<|MERGE_RESOLUTION|>--- conflicted
+++ resolved
@@ -200,11 +200,7 @@
     return true;
 
   if (StopAfter) {
-<<<<<<< HEAD
     PM.add(createPrintMIRPass(outs(), Options.UnisonMIR));
-=======
-    PM.add(createPrintMIRPass(Out));
->>>>>>> 44217e11
     return false;
   }
 
