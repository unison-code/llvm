--- conflicted
+++ resolved
@@ -193,13 +193,13 @@
 bool LLVMTargetMachine::addPassesToEmitFile(
     PassManagerBase &PM, raw_pwrite_stream &Out, CodeGenFileType FileType,
     bool DisableVerify, AnalysisID StartBefore, AnalysisID StartAfter,
-<<<<<<< HEAD
-    AnalysisID StopAfter, MachineFunctionInitializer *MFInitializer,
+    AnalysisID StopBefore, AnalysisID StopAfter,
+    MachineFunctionInitializer *MFInitializer,
     MachineFunctionPass * UnisonDriver) {
   // Add common CodeGen passes.
   MCContext *Context =
       addPassesToGenerateCode(this, PM, DisableVerify, StartBefore, StartAfter,
-                              StopAfter, MFInitializer);
+                              StopBefore, StopAfter, MFInitializer);
 
   if (UnisonDriver) {
     PM.add(UnisonDriver);
@@ -208,21 +208,8 @@
   if (!Context)
     return true;
 
-  if (StopAfter) {
+  if (StopBefore || StopAfter) {
     PM.add(createPrintMIRPass(outs(), Options.UnisonMIR));
-=======
-    AnalysisID StopBefore, AnalysisID StopAfter,
-    MachineFunctionInitializer *MFInitializer) {
-  // Add common CodeGen passes.
-  MCContext *Context =
-      addPassesToGenerateCode(this, PM, DisableVerify, StartBefore, StartAfter,
-                              StopBefore, StopAfter, MFInitializer);
-  if (!Context)
-    return true;
-
-  if (StopBefore || StopAfter) {
-    PM.add(createPrintMIRPass(Out));
->>>>>>> 79af0051
     return false;
   }
 
