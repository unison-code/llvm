//===- TableGen.cpp - Top-Level TableGen implementation for LLVM ----------===//
//
//                     The LLVM Compiler Infrastructure
//
// This file is distributed under the University of Illinois Open Source
// License. See LICENSE.TXT for details.
//
//===----------------------------------------------------------------------===//
//
// This file contains the main function for LLVM's TableGen.
//
//===----------------------------------------------------------------------===//

#include "TableGenBackends.h" // Declares all backends.
#include "llvm/Support/CommandLine.h"
#include "llvm/Support/ManagedStatic.h"
#include "llvm/Support/PrettyStackTrace.h"
#include "llvm/Support/Signals.h"
#include "llvm/TableGen/Error.h"
#include "llvm/TableGen/Main.h"
#include "llvm/TableGen/Record.h"
#include "llvm/TableGen/SetTheory.h"
#include "llvm/TableGen/Unison.h"

using namespace llvm;

enum ActionType {
  PrintRecords,
  GenEmitter,
  GenRegisterInfo,
  GenInstrInfo,
  GenAsmWriter,
  GenAsmMatcher,
  GenDisassembler,
  GenPseudoLowering,
  GenCallingConv,
  GenDAGISel,
  GenDFAPacketizer,
  GenFastISel,
  GenSubtarget,
  GenIntrinsic,
  GenTgtIntrinsic,
  PrintEnums,
  PrintSets,
  GenOptParserDefs,
  GenCTags,
  GenAttributes,
<<<<<<< HEAD
  Unison
=======
  GenSearchableTables,
>>>>>>> 44217e11
};

namespace {
  cl::opt<ActionType>
  Action(cl::desc("Action to perform:"),
         cl::values(clEnumValN(PrintRecords, "print-records",
                               "Print all records to stdout (default)"),
                    clEnumValN(GenEmitter, "gen-emitter",
                               "Generate machine code emitter"),
                    clEnumValN(GenRegisterInfo, "gen-register-info",
                               "Generate registers and register classes info"),
                    clEnumValN(GenInstrInfo, "gen-instr-info",
                               "Generate instruction descriptions"),
                    clEnumValN(GenCallingConv, "gen-callingconv",
                               "Generate calling convention descriptions"),
                    clEnumValN(GenAsmWriter, "gen-asm-writer",
                               "Generate assembly writer"),
                    clEnumValN(GenDisassembler, "gen-disassembler",
                               "Generate disassembler"),
                    clEnumValN(GenPseudoLowering, "gen-pseudo-lowering",
                               "Generate pseudo instruction lowering"),
                    clEnumValN(GenAsmMatcher, "gen-asm-matcher",
                               "Generate assembly instruction matcher"),
                    clEnumValN(GenDAGISel, "gen-dag-isel",
                               "Generate a DAG instruction selector"),
                    clEnumValN(GenDFAPacketizer, "gen-dfa-packetizer",
                               "Generate DFA Packetizer for VLIW targets"),
                    clEnumValN(GenFastISel, "gen-fast-isel",
                               "Generate a \"fast\" instruction selector"),
                    clEnumValN(GenSubtarget, "gen-subtarget",
                               "Generate subtarget enumerations"),
                    clEnumValN(GenIntrinsic, "gen-intrinsic",
                               "Generate intrinsic information"),
                    clEnumValN(GenTgtIntrinsic, "gen-tgt-intrinsic",
                               "Generate target intrinsic information"),
                    clEnumValN(PrintEnums, "print-enums",
                               "Print enum values for a class"),
                    clEnumValN(PrintSets, "print-sets",
                               "Print expanded sets for testing DAG exprs"),
                    clEnumValN(GenOptParserDefs, "gen-opt-parser-defs",
                               "Generate option definitions"),
                    clEnumValN(GenCTags, "gen-ctags",
                               "Generate ctags-compatible index"),
                    clEnumValN(GenAttributes, "gen-attrs",
                               "Generate attributes"),
<<<<<<< HEAD
                    clEnumValN(Unison, "unison",
                               "Generate machine description for unison"),
=======
                    clEnumValN(GenSearchableTables, "gen-searchable-tables",
                               "Generate generic binary-searchable table"),
>>>>>>> 44217e11
                    clEnumValEnd));

  cl::opt<std::string>
  Class("class", cl::desc("Print Enum list for this class"),
          cl::value_desc("class name"));

bool LLVMTableGenMain(raw_ostream &OS, RecordKeeper &Records) {
  switch (Action) {
  case Unison:
    printUnisonFile(OS, Records);
    break;
  case PrintRecords:
    OS << Records;           // No argument, dump all contents
    break;
  case GenEmitter:
    EmitCodeEmitter(Records, OS);
    break;
  case GenRegisterInfo:
    EmitRegisterInfo(Records, OS);
    break;
  case GenInstrInfo:
    EmitInstrInfo(Records, OS);
    break;
  case GenCallingConv:
    EmitCallingConv(Records, OS);
    break;
  case GenAsmWriter:
    EmitAsmWriter(Records, OS);
    break;
  case GenAsmMatcher:
    EmitAsmMatcher(Records, OS);
    break;
  case GenDisassembler:
    EmitDisassembler(Records, OS);
    break;
  case GenPseudoLowering:
    EmitPseudoLowering(Records, OS);
    break;
  case GenDAGISel:
    EmitDAGISel(Records, OS);
    break;
  case GenDFAPacketizer:
    EmitDFAPacketizer(Records, OS);
    break;
  case GenFastISel:
    EmitFastISel(Records, OS);
    break;
  case GenSubtarget:
    EmitSubtarget(Records, OS);
    break;
  case GenIntrinsic:
    EmitIntrinsics(Records, OS);
    break;
  case GenTgtIntrinsic:
    EmitIntrinsics(Records, OS, true);
    break;
  case GenOptParserDefs:
    EmitOptParser(Records, OS);
    break;
  case PrintEnums:
  {
    for (Record *Rec : Records.getAllDerivedDefinitions(Class))
      OS << Rec->getName() << ", ";
    OS << "\n";
    break;
  }
  case PrintSets:
  {
    SetTheory Sets;
    Sets.addFieldExpander("Set", "Elements");
    for (Record *Rec : Records.getAllDerivedDefinitions("Set")) {
      OS << Rec->getName() << " = [";
      const std::vector<Record*> *Elts = Sets.expand(Rec);
      assert(Elts && "Couldn't expand Set instance");
      for (Record *Elt : *Elts)
        OS << ' ' << Elt->getName();
      OS << " ]\n";
    }
    break;
  }
  case GenCTags:
    EmitCTags(Records, OS);
    break;
  case GenAttributes:
    EmitAttributes(Records, OS);
    break;
  case GenSearchableTables:
    EmitSearchableTables(Records, OS);
    break;
  }

  return false;
}
}

int main(int argc, char **argv) {
  sys::PrintStackTraceOnErrorSignal(argv[0]);
  PrettyStackTraceProgram X(argc, argv);
  cl::ParseCommandLineOptions(argc, argv);

  llvm_shutdown_obj Y;

  return TableGenMain(argv[0], &LLVMTableGenMain);
}

#ifdef __has_feature
#if __has_feature(address_sanitizer)
#include <sanitizer/lsan_interface.h>
// Disable LeakSanitizer for this binary as it has too many leaks that are not
// very interesting to fix. See compiler-rt/include/sanitizer/lsan_interface.h .
int __lsan_is_turned_off() { return 1; }
#endif  // __has_feature(address_sanitizer)
#endif  // defined(__has_feature)<|MERGE_RESOLUTION|>--- conflicted
+++ resolved
@@ -45,11 +45,8 @@
   GenOptParserDefs,
   GenCTags,
   GenAttributes,
-<<<<<<< HEAD
+  GenSearchableTables,
   Unison
-=======
-  GenSearchableTables,
->>>>>>> 44217e11
 };
 
 namespace {
@@ -95,13 +92,10 @@
                                "Generate ctags-compatible index"),
                     clEnumValN(GenAttributes, "gen-attrs",
                                "Generate attributes"),
-<<<<<<< HEAD
+                    clEnumValN(GenSearchableTables, "gen-searchable-tables",
+                               "Generate generic binary-searchable table"),
                     clEnumValN(Unison, "unison",
                                "Generate machine description for unison"),
-=======
-                    clEnumValN(GenSearchableTables, "gen-searchable-tables",
-                               "Generate generic binary-searchable table"),
->>>>>>> 44217e11
                     clEnumValEnd));
 
   cl::opt<std::string>
