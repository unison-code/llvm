--- conflicted
+++ resolved
@@ -21,13 +21,10 @@
 #include "llvm/CodeGen/LinkAllAsmWriterComponents.h"
 #include "llvm/CodeGen/LinkAllCodegenComponents.h"
 #include "llvm/CodeGen/MIRParser/MIRParser.h"
-<<<<<<< HEAD
-#include "llvm/CodeGen/UnisonDriver/UnisonDriver.h"
-=======
 #include "llvm/CodeGen/MachineFunctionPass.h"
 #include "llvm/CodeGen/MachineModuleInfo.h"
 #include "llvm/CodeGen/TargetPassConfig.h"
->>>>>>> 44217e11
+#include "llvm/CodeGen/UnisonDriver/UnisonDriver.h"
 #include "llvm/IR/DataLayout.h"
 #include "llvm/IR/DiagnosticInfo.h"
 #include "llvm/IR/DiagnosticPrinter.h"
@@ -481,23 +478,14 @@
         StopAfterID = PI->getTypeInfo();
       }
 
-<<<<<<< HEAD
-    // Ask the target to add backend passes as necessary.
-    if (Target->addPassesToEmitFile(PM, *OS, FileType, NoVerify, StartBeforeID,
-                                    StartAfterID, StopAfterID, MIR.get(), UD)) {
-      errs() << argv[0] << ": target does not support generation of this"
-             << " file type!\n";
-      return 1;
-=======
       // Ask the target to add backend passes as necessary.
       if (Target->addPassesToEmitFile(PM, *OS, FileType, NoVerify,
                                       StartBeforeID, StartAfterID, StopAfterID,
-                                      MIR.get())) {
+                                      MIR.get(), UD)) {
         errs() << argv[0] << ": target does not support generation of this"
                << " file type!\n";
         return 1;
       }
->>>>>>> 44217e11
     }
 
     // Before executing passes, print the final values of the LLVM options.
