--- conflicted
+++ resolved
@@ -224,22 +224,13 @@
   /// emitted.  Typically this will involve several steps of code generation.
   /// This method should return true if emission of this file type is not
   /// supported, or false on success.
-<<<<<<< HEAD
-  virtual bool addPassesToEmitFile(
-      PassManagerBase &, raw_pwrite_stream &, CodeGenFileType,
-      bool /*DisableVerify*/ = true, AnalysisID /*StartBefore*/ = nullptr,
-      AnalysisID /*StartAfter*/ = nullptr, AnalysisID /*StopBefore*/ = nullptr,
-      AnalysisID /*StopAfter*/ = nullptr,
-      MachineFunctionInitializer * /*MFInitializer*/ = nullptr,
-      MachineFunctionPass * /*UnisonDriver*/ = nullptr) {
-=======
   /// \p MMI is an optional parameter that, if set to non-nullptr,
   /// will be used to set the MachineModuloInfo for this PM.
   virtual bool addPassesToEmitFile(PassManagerBase &, raw_pwrite_stream &,
                                    CodeGenFileType,
                                    bool /*DisableVerify*/ = true,
-                                   MachineModuleInfo *MMI = nullptr) {
->>>>>>> 4bd72a82
+                                   MachineModuleInfo *MMI = nullptr,
+                                   MachineFunctionPass * /*UnisonDriver*/ = nullptr) {
     return true;
   }
 
@@ -297,21 +288,12 @@
 
   /// Add passes to the specified pass manager to get the specified file
   /// emitted.  Typically this will involve several steps of code generation.
-<<<<<<< HEAD
-  bool addPassesToEmitFile(
-      PassManagerBase &PM, raw_pwrite_stream &Out, CodeGenFileType FileType,
-      bool DisableVerify = true, AnalysisID StartBefore = nullptr,
-      AnalysisID StartAfter = nullptr, AnalysisID StopBefore = nullptr,
-      AnalysisID StopAfter = nullptr,
-      MachineFunctionInitializer *MFInitializer = nullptr,
-      MachineFunctionPass *UnisonDriver = nullptr) override;
-=======
   /// \p MMI is an optional parameter that, if set to non-nullptr,
   /// will be used to set the MachineModuloInfofor this PM.
   bool addPassesToEmitFile(PassManagerBase &PM, raw_pwrite_stream &Out,
                            CodeGenFileType FileType, bool DisableVerify = true,
-                           MachineModuleInfo *MMI = nullptr) override;
->>>>>>> 4bd72a82
+                           MachineModuleInfo *MMI = nullptr,
+                           MachineFunctionPass *UnisonDriver = nullptr) override;
 
   /// Add passes to the specified pass manager to get machine code emitted with
   /// the MCJIT. This method returns true if machine code is not supported. It
