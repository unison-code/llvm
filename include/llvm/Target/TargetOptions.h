//===-- llvm/Target/TargetOptions.h - Target Options ------------*- C++ -*-===//
//
//                     The LLVM Compiler Infrastructure
//
// This file is distributed under the University of Illinois Open Source
// License. See LICENSE.TXT for details.
//
//===----------------------------------------------------------------------===//
//
// This file defines command line option flags that are shared across various
// targets.
//
//===----------------------------------------------------------------------===//

#ifndef LLVM_TARGET_TARGETOPTIONS_H
#define LLVM_TARGET_TARGETOPTIONS_H

#include "llvm/MC/MCTargetOptions.h"

namespace llvm {
  class MachineFunction;
  class Module;

  namespace FloatABI {
    enum ABIType {
      Default, // Target-specific (either soft or hard depending on triple, etc).
      Soft,    // Soft float.
      Hard     // Hard float.
    };
  }

  namespace FPOpFusion {
    enum FPOpFusionMode {
      Fast,     // Enable fusion of FP ops wherever it's profitable.
      Standard, // Only allow fusion of 'blessed' ops (currently just fmuladd).
      Strict    // Never fuse FP-ops.
    };
  }

  namespace JumpTable {
    enum JumpTableType {
      Single,          // Use a single table for all indirect jumptable calls.
      Arity,           // Use one table per number of function parameters.
      Simplified,      // Use one table per function type, with types projected
                       // into 4 types: pointer to non-function, struct,
                       // primitive, and function pointer.
      Full             // Use one table per unique function type
    };
  }

  namespace ThreadModel {
    enum Model {
      POSIX,  // POSIX Threads
      Single  // Single Threaded Environment
    };
  }

  namespace FPDenormal {
    enum DenormalMode {
      IEEE,           // IEEE 754 denormal numbers
      PreserveSign,   // the sign of a flushed-to-zero number is preserved in
                      // the sign of 0
      PositiveZero    // denormals are flushed to positive zero
    };
  }

  enum class EABI {
    Unknown,
    Default, // Default means not specified
    EABI4,   // Target-specific (either 4, 5 or gnu depending on triple).
    EABI5,
    GNU
  };

  /// Identify a debugger for "tuning" the debug info.
  ///
  /// The "debugger tuning" concept allows us to present a more intuitive
  /// interface that unpacks into different sets of defaults for the various
  /// individual feature-flag settings, that suit the preferences of the
  /// various debuggers.  However, it's worth remembering that debuggers are
  /// not the only consumers of debug info, and some variations in DWARF might
  /// better be treated as target/platform issues. Fundamentally,
  /// o if the feature is useful (or not) to a particular debugger, regardless
  ///   of the target, that's a tuning decision;
  /// o if the feature is useful (or not) on a particular platform, regardless
  ///   of the debugger, that's a target decision.
  /// It's not impossible to see both factors in some specific case.
  ///
  /// The "tuning" should be used to set defaults for individual feature flags
  /// in DwarfDebug; if a given feature has a more specific command-line option,
  /// that option should take precedence over the tuning.
  enum class DebuggerKind {
    Default,  // No specific tuning requested.
    GDB,      // Tune debug info for gdb.
    LLDB,     // Tune debug info for lldb.
    SCE       // Tune debug info for SCE targets (e.g. PS4).
  };

  class TargetOptions {
  public:
    TargetOptions()
        : PrintMachineCode(false), UnsafeFPMath(false), NoInfsFPMath(false),
          NoNaNsFPMath(false), NoTrappingFPMath(false),
          NoSignedZerosFPMath(false),
          HonorSignDependentRoundingFPMathOption(false), NoZerosInBSS(false),
          GuaranteedTailCallOpt(false), StackSymbolOrdering(true),
          EnableFastISel(false), UseInitArray(false),
          DisableIntegratedAS(false), CompressDebugSections(false),
          RelaxELFRelocations(false), FunctionSections(false),
          DataSections(false), UniqueSectionNames(true), TrapUnreachable(false),
<<<<<<< HEAD
          EmulatedTLS(false), EnableIPRA(false),
          FloatABIType(FloatABI::Default),
          AllowFPOpFusion(FPOpFusion::Standard),
          ThreadModel(ThreadModel::POSIX),
          EABIVersion(EABI::Default), DebuggerTuning(DebuggerKind::Default),
          FPDenormalMode(FPDenormal::IEEE),
          ExceptionModel(ExceptionHandling::None),
          Unison(false), UnisonInputFile(""), UnisonMIR(false) {}
=======
          EmulatedTLS(false), EnableIPRA(false) {}
>>>>>>> ac1a2173

    /// PrintMachineCode - This flag is enabled when the -print-machineinstrs
    /// option is specified on the command line, and should enable debugging
    /// output from the code generator.
    unsigned PrintMachineCode : 1;

    /// DisableFramePointerElim - This returns true if frame pointer elimination
    /// optimization should be disabled for the given machine function.
    bool DisableFramePointerElim(const MachineFunction &MF) const;

    /// UnsafeFPMath - This flag is enabled when the
    /// -enable-unsafe-fp-math flag is specified on the command line.  When
    /// this flag is off (the default), the code generator is not allowed to
    /// produce results that are "less precise" than IEEE allows.  This includes
    /// use of X86 instructions like FSIN and FCOS instead of libcalls.
    unsigned UnsafeFPMath : 1;

    /// NoInfsFPMath - This flag is enabled when the
    /// -enable-no-infs-fp-math flag is specified on the command line. When
    /// this flag is off (the default), the code generator is not allowed to
    /// assume the FP arithmetic arguments and results are never +-Infs.
    unsigned NoInfsFPMath : 1;

    /// NoNaNsFPMath - This flag is enabled when the
    /// -enable-no-nans-fp-math flag is specified on the command line. When
    /// this flag is off (the default), the code generator is not allowed to
    /// assume the FP arithmetic arguments and results are never NaNs.
    unsigned NoNaNsFPMath : 1;

    /// NoTrappingFPMath - This flag is enabled when the
    /// -enable-no-trapping-fp-math is specified on the command line. This
    /// specifies that there are no trap handlers to handle exceptions.
    unsigned NoTrappingFPMath : 1;

    /// NoSignedZerosFPMath - This flag is enabled when the
    /// -enable-no-signed-zeros-fp-math is specified on the command line. This
    /// specifies that optimizations are allowed to treat the sign of a zero
    /// argument or result as insignificant.
    unsigned NoSignedZerosFPMath : 1;

    /// HonorSignDependentRoundingFPMath - This returns true when the
    /// -enable-sign-dependent-rounding-fp-math is specified.  If this returns
    /// false (the default), the code generator is allowed to assume that the
    /// rounding behavior is the default (round-to-zero for all floating point
    /// to integer conversions, and round-to-nearest for all other arithmetic
    /// truncations).  If this is enabled (set to true), the code generator must
    /// assume that the rounding mode may dynamically change.
    unsigned HonorSignDependentRoundingFPMathOption : 1;
    bool HonorSignDependentRoundingFPMath() const;

    /// NoZerosInBSS - By default some codegens place zero-initialized data to
    /// .bss section. This flag disables such behaviour (necessary, e.g. for
    /// crt*.o compiling).
    unsigned NoZerosInBSS : 1;

    /// GuaranteedTailCallOpt - This flag is enabled when -tailcallopt is
    /// specified on the commandline. When the flag is on, participating targets
    /// will perform tail call optimization on all calls which use the fastcc
    /// calling convention and which satisfy certain target-independent
    /// criteria (being at the end of a function, having the same return type
    /// as their parent function, etc.), using an alternate ABI if necessary.
    unsigned GuaranteedTailCallOpt : 1;

    /// StackAlignmentOverride - Override default stack alignment for target.
    unsigned StackAlignmentOverride = 0;

    /// StackSymbolOrdering - When true, this will allow CodeGen to order
    /// the local stack symbols (for code size, code locality, or any other
    /// heuristics). When false, the local symbols are left in whatever order
    /// they were generated. Default is true.
    unsigned StackSymbolOrdering : 1;

    /// EnableFastISel - This flag enables fast-path instruction selection
    /// which trades away generated code quality in favor of reducing
    /// compile time.
    unsigned EnableFastISel : 1;

    /// UseInitArray - Use .init_array instead of .ctors for static
    /// constructors.
    unsigned UseInitArray : 1;

    /// Disable the integrated assembler.
    unsigned DisableIntegratedAS : 1;

    /// Compress DWARF debug sections.
    unsigned CompressDebugSections : 1;

    unsigned RelaxELFRelocations : 1;

    /// Emit functions into separate sections.
    unsigned FunctionSections : 1;

    /// Emit data into separate sections.
    unsigned DataSections : 1;

    unsigned UniqueSectionNames : 1;

    /// Emit target-specific trap instruction for 'unreachable' IR instructions.
    unsigned TrapUnreachable : 1;

    /// EmulatedTLS - This flag enables emulated TLS model, using emutls
    /// function in the runtime library..
    unsigned EmulatedTLS : 1;

    /// This flag enables InterProcedural Register Allocation (IPRA).
    unsigned EnableIPRA : 1;

    /// FloatABIType - This setting is set by -float-abi=xxx option is specfied
    /// on the command line. This setting may either be Default, Soft, or Hard.
    /// Default selects the target's default behavior. Soft selects the ABI for
    /// software floating point, but does not indicate that FP hardware may not
    /// be used. Such a combination is unfortunately popular (e.g.
    /// arm-apple-darwin). Hard presumes that the normal FP ABI is used.
    FloatABI::ABIType FloatABIType = FloatABI::Default;

    /// AllowFPOpFusion - This flag is set by the -fuse-fp-ops=xxx option.
    /// This controls the creation of fused FP ops that store intermediate
    /// results in higher precision than IEEE allows (E.g. FMAs).
    ///
    /// Fast mode - allows formation of fused FP ops whenever they're
    /// profitable.
    /// Standard mode - allow fusion only for 'blessed' FP ops. At present the
    /// only blessed op is the fmuladd intrinsic. In the future more blessed ops
    /// may be added.
    /// Strict mode - allow fusion only if/when it can be proven that the excess
    /// precision won't effect the result.
    ///
    /// Note: This option only controls formation of fused ops by the
    /// optimizers.  Fused operations that are explicitly specified (e.g. FMA
    /// via the llvm.fma.* intrinsic) will always be honored, regardless of
    /// the value of this option.
    FPOpFusion::FPOpFusionMode AllowFPOpFusion = FPOpFusion::Standard;

    /// ThreadModel - This flag specifies the type of threading model to assume
    /// for things like atomics
    ThreadModel::Model ThreadModel = ThreadModel::POSIX;

    /// EABIVersion - This flag specifies the EABI version
    EABI EABIVersion = EABI::Default;

    /// Which debugger to tune for.
    DebuggerKind DebuggerTuning = DebuggerKind::Default;

    /// FPDenormalMode - This flags specificies which denormal numbers the code
    /// is permitted to require.
    FPDenormal::DenormalMode FPDenormalMode = FPDenormal::IEEE;

    /// What exception model to use
    ExceptionHandling ExceptionModel = ExceptionHandling::None;

    /// Unison - Use Unison for register allocation and instruction scheduling.
    unsigned Unison : 1;

    /// UnisonInputFile - Name of the input MIR file to feed the Unison driver.
    std::string UnisonInputFile;

    /// UnisonMIR - Use Unison-style MIR.
    unsigned UnisonMIR : 1;

    /// Machine level options.
    MCTargetOptions MCOptions;
  };

} // End llvm namespace

#endif<|MERGE_RESOLUTION|>--- conflicted
+++ resolved
@@ -108,18 +108,8 @@
           DisableIntegratedAS(false), CompressDebugSections(false),
           RelaxELFRelocations(false), FunctionSections(false),
           DataSections(false), UniqueSectionNames(true), TrapUnreachable(false),
-<<<<<<< HEAD
           EmulatedTLS(false), EnableIPRA(false),
-          FloatABIType(FloatABI::Default),
-          AllowFPOpFusion(FPOpFusion::Standard),
-          ThreadModel(ThreadModel::POSIX),
-          EABIVersion(EABI::Default), DebuggerTuning(DebuggerKind::Default),
-          FPDenormalMode(FPDenormal::IEEE),
-          ExceptionModel(ExceptionHandling::None),
           Unison(false), UnisonInputFile(""), UnisonMIR(false) {}
-=======
-          EmulatedTLS(false), EnableIPRA(false) {}
->>>>>>> ac1a2173
 
     /// PrintMachineCode - This flag is enabled when the -print-machineinstrs
     /// option is specified on the command line, and should enable debugging
