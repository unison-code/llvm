//===-- llvm/Target/TargetOptions.h - Target Options ------------*- C++ -*-===//
//
//                     The LLVM Compiler Infrastructure
//
// This file is distributed under the University of Illinois Open Source
// License. See LICENSE.TXT for details.
//
//===----------------------------------------------------------------------===//
//
// This file defines command line option flags that are shared across various
// targets.
//
//===----------------------------------------------------------------------===//

#ifndef LLVM_TARGET_TARGETOPTIONS_H
#define LLVM_TARGET_TARGETOPTIONS_H

#include "llvm/MC/MCTargetOptions.h"

namespace llvm {
  class MachineFunction;
  class Module;

  namespace FloatABI {
    enum ABIType {
      Default, // Target-specific (either soft or hard depending on triple, etc).
      Soft,    // Soft float.
      Hard     // Hard float.
    };
  }

  namespace FPOpFusion {
    enum FPOpFusionMode {
      Fast,     // Enable fusion of FP ops wherever it's profitable.
      Standard, // Only allow fusion of 'blessed' ops (currently just fmuladd).
      Strict    // Never fuse FP-ops.
    };
  }

  namespace JumpTable {
    enum JumpTableType {
      Single,          // Use a single table for all indirect jumptable calls.
      Arity,           // Use one table per number of function parameters.
      Simplified,      // Use one table per function type, with types projected
                       // into 4 types: pointer to non-function, struct,
                       // primitive, and function pointer.
      Full             // Use one table per unique function type
    };
  }

  namespace ThreadModel {
    enum Model {
      POSIX,  // POSIX Threads
      Single  // Single Threaded Environment
    };
  }

  namespace FPDenormal {
    enum DenormalMode {
      IEEE,           // IEEE 754 denormal numbers
      PreserveSign,   // the sign of a flushed-to-zero number is preserved in
                      // the sign of 0
      PositiveZero    // denormals are flushed to positive zero
    };
  }

  enum class EABI {
    Unknown,
    Default, // Default means not specified
    EABI4,   // Target-specific (either 4, 5 or gnu depending on triple).
    EABI5,
    GNU
  };

  /// Identify a debugger for "tuning" the debug info.
  ///
  /// The "debugger tuning" concept allows us to present a more intuitive
  /// interface that unpacks into different sets of defaults for the various
  /// individual feature-flag settings, that suit the preferences of the
  /// various debuggers.  However, it's worth remembering that debuggers are
  /// not the only consumers of debug info, and some variations in DWARF might
  /// better be treated as target/platform issues. Fundamentally,
  /// o if the feature is useful (or not) to a particular debugger, regardless
  ///   of the target, that's a tuning decision;
  /// o if the feature is useful (or not) on a particular platform, regardless
  ///   of the debugger, that's a target decision.
  /// It's not impossible to see both factors in some specific case.
  ///
  /// The "tuning" should be used to set defaults for individual feature flags
  /// in DwarfDebug; if a given feature has a more specific command-line option,
  /// that option should take precedence over the tuning.
  enum class DebuggerKind {
    Default,  // No specific tuning requested.
    GDB,      // Tune debug info for gdb.
    LLDB,     // Tune debug info for lldb.
    SCE       // Tune debug info for SCE targets (e.g. PS4).
  };

  class TargetOptions {
  public:
    TargetOptions()
        : PrintMachineCode(false), LessPreciseFPMADOption(false),
          UnsafeFPMath(false), NoInfsFPMath(false), NoNaNsFPMath(false),
          NoTrappingFPMath(false),
          HonorSignDependentRoundingFPMathOption(false), NoZerosInBSS(false),
          GuaranteedTailCallOpt(false), StackAlignmentOverride(0),
          StackSymbolOrdering(true), EnableFastISel(false), UseInitArray(false),
          DisableIntegratedAS(false), CompressDebugSections(false),
          RelaxELFRelocations(false), FunctionSections(false),
          DataSections(false), UniqueSectionNames(true), TrapUnreachable(false),
          EmulatedTLS(false), EnableIPRA(false),
          FloatABIType(FloatABI::Default),
          AllowFPOpFusion(FPOpFusion::Standard),
          ThreadModel(ThreadModel::POSIX),
          EABIVersion(EABI::Default), DebuggerTuning(DebuggerKind::Default),
<<<<<<< HEAD
          ExceptionModel(ExceptionHandling::None),
          Unison(false), UnisonInputFile(""), UnisonMIR(false) {}
=======
          FPDenormalMode(FPDenormal::IEEE),
          ExceptionModel(ExceptionHandling::None) {}
>>>>>>> 79af0051

    /// PrintMachineCode - This flag is enabled when the -print-machineinstrs
    /// option is specified on the command line, and should enable debugging
    /// output from the code generator.
    unsigned PrintMachineCode : 1;

    /// DisableFramePointerElim - This returns true if frame pointer elimination
    /// optimization should be disabled for the given machine function.
    bool DisableFramePointerElim(const MachineFunction &MF) const;

    /// LessPreciseFPMAD - This flag is enabled when the
    /// -enable-fp-mad is specified on the command line.  When this flag is off
    /// (the default), the code generator is not allowed to generate mad
    /// (multiply add) if the result is "less precise" than doing those
    /// operations individually.
    unsigned LessPreciseFPMADOption : 1;
    bool LessPreciseFPMAD() const;

    /// UnsafeFPMath - This flag is enabled when the
    /// -enable-unsafe-fp-math flag is specified on the command line.  When
    /// this flag is off (the default), the code generator is not allowed to
    /// produce results that are "less precise" than IEEE allows.  This includes
    /// use of X86 instructions like FSIN and FCOS instead of libcalls.
    /// UnsafeFPMath implies LessPreciseFPMAD.
    unsigned UnsafeFPMath : 1;

    /// NoInfsFPMath - This flag is enabled when the
    /// -enable-no-infs-fp-math flag is specified on the command line. When
    /// this flag is off (the default), the code generator is not allowed to
    /// assume the FP arithmetic arguments and results are never +-Infs.
    unsigned NoInfsFPMath : 1;

    /// NoNaNsFPMath - This flag is enabled when the
    /// -enable-no-nans-fp-math flag is specified on the command line. When
    /// this flag is off (the default), the code generator is not allowed to
    /// assume the FP arithmetic arguments and results are never NaNs.
    unsigned NoNaNsFPMath : 1;

    /// NoTrappingFPMath - This flag is enabled when the 
    /// -enable-no-trapping-fp-math is specified on the command line. This 
    /// specifies that there are no trap handlers to handle exceptions.
    unsigned NoTrappingFPMath : 1;

    /// HonorSignDependentRoundingFPMath - This returns true when the
    /// -enable-sign-dependent-rounding-fp-math is specified.  If this returns
    /// false (the default), the code generator is allowed to assume that the
    /// rounding behavior is the default (round-to-zero for all floating point
    /// to integer conversions, and round-to-nearest for all other arithmetic
    /// truncations).  If this is enabled (set to true), the code generator must
    /// assume that the rounding mode may dynamically change.
    unsigned HonorSignDependentRoundingFPMathOption : 1;
    bool HonorSignDependentRoundingFPMath() const;

    /// NoZerosInBSS - By default some codegens place zero-initialized data to
    /// .bss section. This flag disables such behaviour (necessary, e.g. for
    /// crt*.o compiling).
    unsigned NoZerosInBSS : 1;

    /// GuaranteedTailCallOpt - This flag is enabled when -tailcallopt is
    /// specified on the commandline. When the flag is on, participating targets
    /// will perform tail call optimization on all calls which use the fastcc
    /// calling convention and which satisfy certain target-independent
    /// criteria (being at the end of a function, having the same return type
    /// as their parent function, etc.), using an alternate ABI if necessary.
    unsigned GuaranteedTailCallOpt : 1;

    /// StackAlignmentOverride - Override default stack alignment for target.
    unsigned StackAlignmentOverride;

    /// StackSymbolOrdering - When true, this will allow CodeGen to order
    /// the local stack symbols (for code size, code locality, or any other
    /// heuristics). When false, the local symbols are left in whatever order
    /// they were generated. Default is true.
    unsigned StackSymbolOrdering : 1;

    /// EnableFastISel - This flag enables fast-path instruction selection
    /// which trades away generated code quality in favor of reducing
    /// compile time.
    unsigned EnableFastISel : 1;

    /// UseInitArray - Use .init_array instead of .ctors for static
    /// constructors.
    unsigned UseInitArray : 1;

    /// Disable the integrated assembler.
    unsigned DisableIntegratedAS : 1;

    /// Compress DWARF debug sections.
    unsigned CompressDebugSections : 1;

    unsigned RelaxELFRelocations : 1;

    /// Emit functions into separate sections.
    unsigned FunctionSections : 1;

    /// Emit data into separate sections.
    unsigned DataSections : 1;

    unsigned UniqueSectionNames : 1;

    /// Emit target-specific trap instruction for 'unreachable' IR instructions.
    unsigned TrapUnreachable : 1;

    /// EmulatedTLS - This flag enables emulated TLS model, using emutls
    /// function in the runtime library..
    unsigned EmulatedTLS : 1;

    /// This flag enables InterProcedural Register Allocation (IPRA).
    unsigned EnableIPRA : 1;

    /// FloatABIType - This setting is set by -float-abi=xxx option is specfied
    /// on the command line. This setting may either be Default, Soft, or Hard.
    /// Default selects the target's default behavior. Soft selects the ABI for
    /// software floating point, but does not indicate that FP hardware may not
    /// be used. Such a combination is unfortunately popular (e.g.
    /// arm-apple-darwin). Hard presumes that the normal FP ABI is used.
    FloatABI::ABIType FloatABIType;

    /// AllowFPOpFusion - This flag is set by the -fuse-fp-ops=xxx option.
    /// This controls the creation of fused FP ops that store intermediate
    /// results in higher precision than IEEE allows (E.g. FMAs).
    ///
    /// Fast mode - allows formation of fused FP ops whenever they're
    /// profitable.
    /// Standard mode - allow fusion only for 'blessed' FP ops. At present the
    /// only blessed op is the fmuladd intrinsic. In the future more blessed ops
    /// may be added.
    /// Strict mode - allow fusion only if/when it can be proven that the excess
    /// precision won't effect the result.
    ///
    /// Note: This option only controls formation of fused ops by the
    /// optimizers.  Fused operations that are explicitly specified (e.g. FMA
    /// via the llvm.fma.* intrinsic) will always be honored, regardless of
    /// the value of this option.
    FPOpFusion::FPOpFusionMode AllowFPOpFusion;

    /// ThreadModel - This flag specifies the type of threading model to assume
    /// for things like atomics
    ThreadModel::Model ThreadModel;

    /// EABIVersion - This flag specifies the EABI version
    EABI EABIVersion;

    /// Which debugger to tune for.
    DebuggerKind DebuggerTuning;

    /// FPDenormalMode - This flags specificies which denormal numbers the code
    /// is permitted to require.
    FPDenormal::DenormalMode FPDenormalMode;

    /// What exception model to use
    ExceptionHandling ExceptionModel;

    /// Unison - Use Unison for register allocation and instruction scheduling.
    unsigned Unison : 1;

    /// UnisonInputFile - Name of the input MIR file to feed the Unison driver.
    std::string UnisonInputFile;

    /// UnisonMIR - Use Unison-style MIR.
    unsigned UnisonMIR : 1;

    /// Machine level options.
    MCTargetOptions MCOptions;
  };

// Comparison operators:


inline bool operator==(const TargetOptions &LHS,
                       const TargetOptions &RHS) {
#define ARE_EQUAL(X) LHS.X == RHS.X
  return
    ARE_EQUAL(UnsafeFPMath) &&
    ARE_EQUAL(NoInfsFPMath) &&
    ARE_EQUAL(NoNaNsFPMath) &&
    ARE_EQUAL(NoTrappingFPMath) &&
    ARE_EQUAL(HonorSignDependentRoundingFPMathOption) &&
    ARE_EQUAL(NoZerosInBSS) &&
    ARE_EQUAL(GuaranteedTailCallOpt) &&
    ARE_EQUAL(StackAlignmentOverride) &&
    ARE_EQUAL(EnableFastISel) &&
    ARE_EQUAL(UseInitArray) &&
    ARE_EQUAL(TrapUnreachable) &&
    ARE_EQUAL(EmulatedTLS) &&
    ARE_EQUAL(FloatABIType) &&
    ARE_EQUAL(AllowFPOpFusion) &&
    ARE_EQUAL(ThreadModel) &&
    ARE_EQUAL(EABIVersion) &&
    ARE_EQUAL(DebuggerTuning) &&
    ARE_EQUAL(FPDenormalMode) &&
    ARE_EQUAL(ExceptionModel) &&
    ARE_EQUAL(MCOptions) &&
    ARE_EQUAL(EnableIPRA);
#undef ARE_EQUAL
}

inline bool operator!=(const TargetOptions &LHS,
                       const TargetOptions &RHS) {
  return !(LHS == RHS);
}

} // End llvm namespace

#endif<|MERGE_RESOLUTION|>--- conflicted
+++ resolved
@@ -113,13 +113,9 @@
           AllowFPOpFusion(FPOpFusion::Standard),
           ThreadModel(ThreadModel::POSIX),
           EABIVersion(EABI::Default), DebuggerTuning(DebuggerKind::Default),
-<<<<<<< HEAD
+          FPDenormalMode(FPDenormal::IEEE),
           ExceptionModel(ExceptionHandling::None),
           Unison(false), UnisonInputFile(""), UnisonMIR(false) {}
-=======
-          FPDenormalMode(FPDenormal::IEEE),
-          ExceptionModel(ExceptionHandling::None) {}
->>>>>>> 79af0051
 
     /// PrintMachineCode - This flag is enabled when the -print-machineinstrs
     /// option is specified on the command line, and should enable debugging
